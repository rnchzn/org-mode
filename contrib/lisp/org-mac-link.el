;;; org-mac-link.el --- Insert org-mode links to items selected in various Mac apps
;;
<<<<<<< HEAD
;; Copyright (c) 2010-2015 Free Software Foundation, Inc.
=======
;; Copyright (c) 2010-2016 Free Software Foundation, Inc.
>>>>>>> 6bc48c5f
;;
;; Author: Anthony Lander <anthony.lander@gmail.com>
;;      John Wiegley <johnw@gnu.org>
;;      Christopher Suckling <suckling at gmail dot com>
;;      Daniil Frumin <difrumin@gmail.com>
;;      Alan Schmitt <alan.schmitt@polytechnique.org>
;;      Mike McLean <mike.mclean@pobox.com>
;;
;;
;; Version: 1.1
;; Keywords: org, mac, hyperlink
;;
;; Version: 1.2
;; Keywords: outlook
;; Author: Mike McLean <mike.mclean@pobox.com>
;; Add support for Microsoft Outlook for Mac as Org mode links
;;
;; Version: 1.3
;; Author: Alan Schmitt <alan.schmitt@polytechnique.org>
;; Consistently use `org-mac-paste-applescript-links'
;;
;; Version 1.4
;; Author: Mike McLean <mike.mclean@pobox.com>
;; Make the path to Microsoft Outlook a `defcustom'
;;
;; Version 1.5
;; Author: Mike McLean <mike.mclean@pobox.com>
;; Add Support for Evernote
;;
;; This file is not part of GNU Emacs.
;;
;; This program is free software; you can redistribute it and/or modify
;; it under the terms of the GNU General Public License as published by
;; the Free Software Foundation; either version 3, or (at your option)
;; any later version.
;;
;; This program is distributed in the hope that it will be useful,
;; but WITHOUT ANY WARRANTY; without even the implied warranty of
;; MERCHANTABILITY or FITNESS FOR A PARTICULAR PURPOSE.  See the
;; GNU General Public License for more details.
;;
;; You should have received a copy of the GNU General Public License
;; along with GNU Emacs.  If not, see <http://www.gnu.org/licenses/>.
;;
;;; Commentary:
;;
;; This code allows you to grab either the current selected items, or
;; the frontmost url in various mac appliations, and insert them as
;; hyperlinks into the current org-mode document at point.
;;
;; This code is heavily based on, and indeed incorporates,
;; org-mac-message.el written by John Wiegley and Christopher
;; Suckling.
;;
;; Detailed comments for each application interface are inlined with
;; the code.  Here is a brief overview of how the code interacts with
;; each application:
;;
;; Finder.app - grab links to the selected files in the frontmost window
;; Mail.app - grab links to the selected messages in the message list
;; AddressBook.app - Grab links to the selected addressbook Cards
;; Firefox.app - Grab the url of the frontmost tab in the frontmost window
;; Vimperator/Firefox.app - Grab the url of the frontmost tab in the frontmost window
;; Safari.app - Grab the url of the frontmost tab in the frontmost window
;; Google Chrome.app - Grab the url of the frontmost tab in the frontmost window
;; Together.app - Grab links to the selected items in the library list
;; Skim.app - Grab a link to the selected page in the topmost pdf document
;; Microsoft Outlook.app - Grab a link to the selected message in the message list
;; DEVONthink Pro Office.app - Grab a link to the selected DEVONthink item(s); open DEVONthink item by reference
;; Evernote.app - Grab a link to the selected Evernote item(s); open Evernote item by ID
;;
;;
;; Installation:
;;
;; add (require 'org-mac-link) to your .emacs, and optionally bind a
;; key to activate the link grabber menu, like this:
;;
;; (add-hook 'org-mode-hook (lambda ()
;;   (define-key org-mode-map (kbd "C-c g") 'org-mac-grab-link)))
;;
;; Usage:
;;
;; Type C-c g (or whatever key you defined, as above), or type M-x
;; org-mac-grab-link RET to activate the link grabber.  This will present
;; you with a menu to choose an application from which to grab a link
;; to insert at point.  You may also type C-g to abort.
;;
;; Customizing:
;;
;; You may customize which applications appear in the grab menu by
;; customizing the group `org-mac-link'.  Changes take effect
;; immediately.
;;
;;
;;; Code:

(require 'org)

(defgroup org-mac-link nil
  "Options for grabbing links from Mac applications."
  :tag "Org Mac link"
  :group 'org-link)

(defcustom org-mac-grab-Finder-app-p t
  "Add menu option [F]inder to grab links from the Finder."
  :tag "Grab Finder.app links"
  :group 'org-mac-link
  :type 'boolean)

(defcustom org-mac-grab-Mail-app-p t
  "Add menu option [m]ail to grab links from Mail.app."
  :tag "Grab Mail.app links"
  :group 'org-mac-link
  :type 'boolean)

(defcustom org-mac-grab-Outlook-app-p t
  "Add menu option [o]utlook to grab links from Microsoft Outlook.app."
  :tag "Grab Microsoft Outlook.app links"
  :group 'org-mac-link
  :type 'boolean)

(defcustom org-mac-outlook-path "/Applications/Microsoft Outlook.app"
  "The path to the installed copy of Microsoft Outlook.app. Do not escape spaces as the AppleScript call will quote this string."
  :tag "Path to Microsoft Outlook"
  :group 'org-mac-link
  :type 'string)

(defcustom org-mac-grab-devonthink-app-p t
  "Add menu option [d]EVONthink to grab links from DEVONthink Pro Office.app."
  :tag "Grab DEVONthink Pro Office.app links"
  :group 'org-mac-link
  :type 'boolean)

(defcustom org-mac-grab-Addressbook-app-p t
  "Add menu option [a]ddressbook to grab links from AddressBook.app."
  :tag "Grab AddressBook.app links"
  :group 'org-mac-link
  :type 'boolean)

(defcustom org-mac-grab-Safari-app-p t
  "Add menu option [s]afari to grab links from Safari.app."
  :tag "Grab Safari.app links"
  :group 'org-mac-link
  :type 'boolean)

(defcustom org-mac-grab-Firefox-app-p t
  "Add menu option [f]irefox to grab links from Firefox.app."
  :tag "Grab Firefox.app links"
  :group 'org-mac-link
  :type 'boolean)

(defcustom org-mac-grab-Firefox+Vimperator-p nil
  "Add menu option [v]imperator to grab links from Firefox.app running the Vimperator plugin."
  :tag "Grab Vimperator/Firefox.app links"
  :group 'org-mac-link
  :type 'boolean)

(defcustom org-mac-grab-Chrome-app-p t
  "Add menu option [c]hrome to grab links from Google Chrome.app."
  :tag "Grab Google Chrome.app links"
  :group 'org-mac-link
  :type 'boolean)

(defcustom org-mac-grab-Together-app-p nil
  "Add menu option [t]ogether to grab links from Together.app."
  :tag "Grab Together.app links"
  :group 'org-mac-link
  :type 'boolean)

(defcustom org-mac-grab-Skim-app-p
  (< 0 (length (shell-command-to-string
                "mdfind kMDItemCFBundleIdentifier == 'net.sourceforge.skim-app.skim'")))
  "Add menu option [S]kim to grab page links from Skim.app."
  :tag "Grab Skim.app page links"
  :group 'org-mac-link
  :type 'boolean)

(defcustom org-mac-Skim-highlight-selection-p nil
  "Highlight the active selection when grabbing a link from Skim.app."
  :tag "Highlight selection in Skim.app"
  :group 'org-mac-link
  :type 'boolean)

(defcustom org-mac-grab-Acrobat-app-p t
  "Add menu option [A]crobat to grab page links from Acrobat.app."
  :tag "Grab Acrobat.app page links"
  :group 'org-mac-link
  :type 'boolean)

(defgroup org-mac-flagged-mail nil
  "Options foring linking to flagged Mail.app messages."
  :tag "Org Mail.app"
  :group 'org-link)

(defcustom org-mac-mail-account nil
  "The Mail.app account in which to search for flagged messages."
  :group 'org-mac-flagged-mail
  :type 'string)

(defcustom org-mac-grab-Evernote-app-p
  (< 0 (length (shell-command-to-string
                "mdfind kMDItemCFBundleIdentifier == 'com.evernote.Evernote'")))
  "Add menu option [e]vernote to grab note links from Evernote.app."
  :tag "Grab Evernote.app note links"
  :group 'org-mac-link
  :type 'boolean)

(defcustom org-mac-evernote-path (replace-regexp-in-string (rx (* (any " \t\n")) eos)
                                                           ""
                                                           (shell-command-to-string
                                                            "mdfind kMDItemCFBundleIdentifier == 'com.evernote.Evernote'"))
  "The path to the installed copy of Evernote.app. Do not escape spaces as the AppleScript call will quote this string."
  :tag "Path to Evernote"
  :group 'org-mac-link
  :type 'string)


;; In mac.c, removed in Emacs 23.
(declare-function do-applescript "org-mac-message" (script))
(unless (fboundp 'do-applescript)
  ;; Need to fake this using shell-command-to-string
  (defun do-applescript (script)
    (let (start cmd return)
      (while (string-match "\n" script)
        (setq script (replace-match "\r" t t script)))
      (while (string-match "'" script start)
        (setq start (+ 2 (match-beginning 0))
              script (replace-match "\\'" t t script)))
      (setq cmd (concat "osascript -e '" script "'"))
      (setq return (shell-command-to-string cmd))
      (concat "\"" (org-trim return) "\""))))

(defun org-mac-grab-link ()
  "Prompt for an application to grab a link from.
When done, go grab the link, and insert it at point."
  (interactive)
  (let* ((descriptors
	  `(("F" "inder" org-mac-finder-insert-selected ,org-mac-grab-Finder-app-p)
	    ("m" "ail" org-mac-message-insert-selected ,org-mac-grab-Mail-app-p)
	    ("d" "EVONthink Pro Office" org-mac-devonthink-item-insert-selected
	     ,org-mac-grab-devonthink-app-p)
	    ("o" "utlook" org-mac-outlook-message-insert-selected ,org-mac-grab-Outlook-app-p)
	    ("a" "ddressbook" org-mac-addressbook-insert-selected ,org-mac-grab-Addressbook-app-p)
	    ("s" "afari" org-mac-safari-insert-frontmost-url ,org-mac-grab-Safari-app-p)
	    ("f" "irefox" org-mac-firefox-insert-frontmost-url ,org-mac-grab-Firefox-app-p)
	    ("v" "imperator" org-mac-vimperator-insert-frontmost-url ,org-mac-grab-Firefox+Vimperator-p)
	    ("c" "hrome" org-mac-chrome-insert-frontmost-url ,org-mac-grab-Chrome-app-p)
            ("e" "evernote" org-mac-evernote-note-insert-selected ,org-mac-grab-Evernote-app-p)
	    ("t" "ogether" org-mac-together-insert-selected ,org-mac-grab-Together-app-p)
	    ("S" "kim" org-mac-skim-insert-page ,org-mac-grab-Skim-app-p)
	    ("A" "crobat" org-mac-acrobat-insert-page ,org-mac-grab-Acrobat-app-p)))
         (menu-string (make-string 0 ?x))
         input)

    ;; Create the menu string for the keymap
    (mapc (lambda (descriptor)
            (when (elt descriptor 3)
              (setf menu-string (concat menu-string
					"[" (elt descriptor 0) "]"
					(elt descriptor 1) " "))))
          descriptors)
    (setf (elt menu-string (- (length menu-string) 1)) ?:)

    ;; Prompt the user, and grab the link
    (message menu-string)
    (setq input (read-char-exclusive))
    (mapc (lambda (descriptor)
            (let ((key (elt (elt descriptor 0) 0))
                  (active (elt descriptor 3))
                  (grab-function (elt descriptor 2)))
              (when (and active (eq input key))
                (call-interactively grab-function))))
          descriptors)))

(defun org-mac-paste-applescript-links (as-link-list)
  "Paste in a list of links from an applescript handler.
The links are of the form <link>::split::<name>."
  (let* ((noquote-as-link-list 
	  (if (string-prefix-p "\"" as-link-list) 
	      (substring as-link-list 1 -1) 
	    as-link-list))
	 (link-list
          (mapcar (lambda (x) (if (string-match "\\`\"\\(.*\\)\"\\'" x)
				  (setq x (match-string 1 x)))
		    x)
		  (split-string noquote-as-link-list "[\r\n]+")))
         split-link URL description orglink orglink-insert rtn orglink-list)
    (while link-list
      (setq split-link (split-string (pop link-list) "::split::"))
      (setq URL (car split-link))
      (setq description (cadr split-link))
      (when (not (string= URL ""))
        (setq orglink (org-make-link-string URL description))
        (push orglink orglink-list)))
    (setq rtn (mapconcat 'identity orglink-list "\n"))
    (kill-new rtn)
    rtn))


;; Handle links from Firefox.app
;;
;; This code allows you to grab the current active url from the main
;; Firefox.app window, and insert it as a link into an org-mode
;; document. Unfortunately, firefox does not expose an applescript
;; dictionary, so this is necessarily introduces some limitations.
;;
;; The applescript to grab the url from Firefox.app uses the System
;; Events application to give focus to the firefox application, select
;; the contents of the url bar, and copy it. It then uses the title of
;; the window as the text of the link. There is no way to grab links
;; from other open tabs, and further, if there is more than one window
;; open, it is not clear which one will be used (though emperically it
;; seems that it is always the last active window).

(defun org-as-mac-firefox-get-frontmost-url ()
  (let ((result
	 (do-applescript
	  (concat
	   "set oldClipboard to the clipboard\n"
	   "set frontmostApplication to path to frontmost application\n"
	   "tell application \"Firefox\"\n"
	   "	activate\n"
	   "	delay 0.15\n"
	   "	tell application \"System Events\"\n"
	   "		keystroke \"l\" using {command down}\n"
	   "		keystroke \"a\" using {command down}\n"
	   "		keystroke \"c\" using {command down}\n"
	   "	end tell\n"
	   "	delay 0.15\n"
	   "	set theUrl to the clipboard\n"
	   "	set the clipboard to oldClipboard\n"
	   "	set theResult to (get theUrl) & \"::split::\" & (get name of window 1)\n"
	   "end tell\n"
	   "activate application (frontmostApplication as text)\n"
	   "set links to {}\n"
	   "copy theResult to the end of links\n"
	   "return links as string\n"))))
    (car (split-string result "[\r\n]+" t))))

(defun org-mac-firefox-get-frontmost-url ()
  (interactive)
  (message "Applescript: Getting Firefox url...")
  (org-mac-paste-applescript-links (org-as-mac-firefox-get-frontmost-url)))

(defun org-mac-firefox-insert-frontmost-url ()
  (interactive)
  (insert (org-mac-firefox-get-frontmost-url)))


;; Handle links from Google Firefox.app running the Vimperator extension
;; Grab the frontmost url from Firefox+Vimperator. Same limitations are
;; Firefox

(defun org-as-mac-vimperator-get-frontmost-url ()
  (let ((result
	 (do-applescript
	  (concat
	   "set oldClipboard to the clipboard\n"
	   "set frontmostApplication to path to frontmost application\n"
	   "tell application \"Firefox\"\n"
	   "	activate\n"
	   "	delay 0.15\n"
	   "	tell application \"System Events\"\n"
	   "		keystroke \"y\"\n"
	   "	end tell\n"
	   "	delay 0.15\n"
	   "	set theUrl to the clipboard\n"
	   "	set the clipboard to oldClipboard\n"
	   "	set theResult to (get theUrl) & \"::split::\" & (get name of window 1)\n"
	   "end tell\n"
	   "activate application (frontmostApplication as text)\n"
	   "set links to {}\n"
	   "copy theResult to the end of links\n"
	   "return links as string\n"))))
    (replace-regexp-in-string
     "\s+-\s+Vimperator" "" (car (split-string result "[\r\n]+" t)))))

(defun org-mac-vimperator-get-frontmost-url ()
  (interactive)
  (message "Applescript: Getting Vimperator url...")
  (org-mac-paste-applescript-links (org-as-mac-vimperator-get-frontmost-url)))

(defun org-mac-vimperator-insert-frontmost-url ()
  (interactive)
  (insert (org-mac-vimperator-get-frontmost-url)))


;; Handle links from Google Chrome.app
;; Grab the frontmost url from Google Chrome. Same limitations as
;; Firefox because Chrome doesn't publish an Applescript dictionary

(defun org-as-mac-chrome-get-frontmost-url ()
  (let ((result
	 (do-applescript
	  (concat
	   "set frontmostApplication to path to frontmost application\n"
	   "tell application \"Google Chrome\"\n"
	   "	set theUrl to get URL of active tab of first window\n"
	   "	set theResult to (get theUrl) & \"::split::\" & (get name of window 1)\n"
	   "end tell\n"
	   "activate application (frontmostApplication as text)\n"
	   "set links to {}\n"
	   "copy theResult to the end of links\n"
	   "return links as string\n"))))
    (replace-regexp-in-string
     "^\"\\|\"$" "" (car (split-string result "[\r\n]+" t)))))

(defun org-mac-chrome-get-frontmost-url ()
  (interactive)
  (message "Applescript: Getting Chrome url...")
  (org-mac-paste-applescript-links (org-as-mac-chrome-get-frontmost-url)))

(defun org-mac-chrome-insert-frontmost-url ()
  (interactive)
  (insert (org-mac-chrome-get-frontmost-url)))


;; Handle links from Safari.app
;; Grab the frontmost url from Safari.

(defun org-as-mac-safari-get-frontmost-url ()
  (do-applescript
   (concat
    "tell application \"Safari\"\n"
    "	set theUrl to URL of document 1\n"
    "	set theName to the name of the document 1\n"
    "	return theUrl & \"::split::\" & theName & \"\n\"\n"
    "end tell\n")))

(defun org-mac-safari-get-frontmost-url ()
  (interactive)
  (message "Applescript: Getting Safari url...")
  (org-mac-paste-applescript-links 
   (org-as-mac-safari-get-frontmost-url)))

(defun org-mac-safari-insert-frontmost-url ()
  (interactive)
  (insert (org-mac-safari-get-frontmost-url)))


;; Handle links from together.app

(org-add-link-type "x-together-item" 'org-mac-together-item-open)

(defun org-mac-together-item-open (uid)
  "Open UID, which is a reference to an item in Together."
  (shell-command (concat "open -a Together \"x-together-item:" uid "\"")))

(defun as-get-selected-together-items ()
  (do-applescript
   (concat
    "tell application \"Together\"\n"
    "	set theLinkList to {}\n"
    "	set theSelection to selected items\n"
    "	repeat with theItem in theSelection\n"
    "		set theLink to (get item link of theItem) & \"::split::\" & (get name of theItem) & \"\n\"\n"
    "		copy theLink to end of theLinkList\n"
    "	end repeat\n"
    "	return theLinkList as string\n"
    "end tell")))

(defun org-mac-together-get-selected ()
  (interactive)
  (message "Applescript: Getting Togther items...")
  (org-mac-paste-applescript-links (as-get-selected-together-items)))

(defun org-mac-together-insert-selected ()
  (interactive)
  (insert (org-mac-together-get-selected)))


;; Handle links from Finder.app

(defun as-get-selected-finder-items ()
  (do-applescript
   (concat
    "tell application \"Finder\"\n"
    " set theSelection to the selection\n"
    " set links to {}\n"
    " repeat with theItem in theSelection\n"
    " set theLink to \"file://\" & (POSIX path of (theItem as string)) & \"::split::\" & (get the name of theItem) & \"\n\"\n"
    " copy theLink to the end of links\n"
    " end repeat\n"
    " return links as string\n"
    "end tell\n")))

(defun org-mac-finder-item-get-selected ()
  (interactive)
  (message "Applescript: Getting Finder items...")
  (org-mac-paste-applescript-links (as-get-selected-finder-items)))

(defun org-mac-finder-insert-selected ()
  (interactive)
  (insert (org-mac-finder-item-get-selected)))


;; Handle links from AddressBook.app

(org-add-link-type "addressbook" 'org-mac-addressbook-item-open)

(defun org-mac-addressbook-item-open (uid)
  "Open UID, which is a reference to an item in the addressbook."
  (shell-command (concat "open \"addressbook:" uid "\"")))

(defun as-get-selected-addressbook-items ()
  (do-applescript
   (concat
    "tell application \"Address Book\"\n"
    "	set theSelection to the selection\n"
    "	set links to {}\n"
    "	repeat with theItem in theSelection\n"
    "		set theLink to \"addressbook://\" & (the id of theItem) & \"::split::\" & (the name of theItem) & \"\n\"\n"
    "		copy theLink to the end of links\n"
    "	end repeat\n"
    "	return links as string\n"
    "end tell\n")))

(defun org-mac-addressbook-item-get-selected ()
  (interactive)
  (message "Applescript: Getting Address Book items...")
  (org-mac-paste-applescript-links (as-get-selected-addressbook-items)))

(defun org-mac-addressbook-insert-selected ()
  (interactive)
  (insert (org-mac-addressbook-item-get-selected)))


;; Handle links from Skim.app
;;
;; Original code & idea by Christopher Suckling (org-mac-protocol)

(org-add-link-type "skim" 'org-mac-skim-open)

(defun org-mac-skim-open (uri)
  "Visit page of pdf in Skim"
  (let* ((page (when (string-match "::\\(.+\\)\\'" uri)
                 (match-string 1 uri)))
         (document (substring uri 0 (match-beginning 0))))
    (do-applescript
     (concat
      "tell application \"Skim\"\n"
      "activate\n"
      "set theDoc to \"" document "\"\n"
      "set thePage to " page "\n"
      "open theDoc\n"
      "go document 1 to page thePage of document 1\n"
      "end tell"))))

(defun as-get-skim-page-link ()
  (do-applescript
   (concat
    "tell application \"Skim\"\n"
    "set theDoc to front document\n"
    "set theTitle to (name of theDoc)\n"
    "set thePath to (path of theDoc)\n"
    "set thePage to (get index for current page of theDoc)\n"
    "set theSelection to selection of theDoc\n"
    "set theContent to contents of (get text for theSelection)\n"
    "if theContent is missing value then\n"
    "    set theContent to theTitle & \", p. \" & thePage\n"
    (when org-mac-Skim-highlight-selection-p
      (concat
       "else\n"
       "    tell theDoc\n"
       "        set theNote to make note with properties {type:highlight note, selection:theSelection}\n"
       "         set text of theNote to (get text for theSelection)\n"
       "    end tell\n"))
    "end if\n"
    "set theLink to \"skim://\" & thePath & \"::\" & thePage & "
    "\"::split::\" & theContent\n"
    "end tell\n"
    "return theLink as string\n")))

(defun org-mac-skim-get-page ()
  (interactive)
  (message "Applescript: Getting Skim page link...")
  (org-mac-paste-applescript-links (as-get-skim-page-link)))

(defun org-mac-skim-insert-page ()
  (interactive)
  (insert (org-mac-skim-get-page)))

;; Handle links from Adobe Acrobat Pro.app
;;
;; Original code & idea by Christopher Suckling (org-mac-protocol)
;;
;; The URI format is path_to_pdf_file::page_number

(org-add-link-type "acrobat" 'org-mac-acrobat-open)

(defun org-mac-acrobat-open (uri)
  "Visit page of pdf in Acrobat"
  (let* ((page (when (string-match "::\\(.+\\)\\'" uri)
                 (match-string 1 uri)))
         (document (substring uri 0 (match-beginning 0))))
    (do-applescript
     (concat
      "tell application \"Adobe Acrobat Pro\"\n"
      "  activate\n"
      "  set theDoc to \"" document "\"\n"
      "  set thePage to " page "\n"
      "  open theDoc\n"
      "  tell PDF Window 1\n"
      "    goto page thePage\n"
      "  end tell\n"
      "end tell"))))

;; The applescript returns link in the format
;; "adobe:path_to_pdf_file::page_number::split::document_title, p.page_label"

(defun org-mac-as-get-acrobat-page-link ()
  (do-applescript
   (concat
    "tell application \"Adobe Acrobat Pro\"\n"
    "  set theDoc to active doc\n"
    "  set theWindow to (PDF Window 1 of theDoc)\n"
    "  set thePath to (file alias of theDoc)\n"
    "  set theTitle to (name of theWindow)\n"
    "  set thePage to (page number of theWindow)\n"
    "  set theLabel to (label text of (page thePage of theWindow))\n"
    "end tell\n"
    "set theResult to \"acrobat:\" & thePath & \"::\" & thePage & \"::split::\" & theTitle & \", p.\" & theLabel\n"
    "return theResult as string\n")))

(defun org-mac-acrobat-get-page ()
  (interactive)
  (message "Applescript: Getting Acrobat page link...")
  (org-mac-paste-applescript-links (org-mac-as-get-acrobat-page-link)))

(defun org-mac-acrobat-insert-page ()
  (interactive)
  (insert (org-mac-acrobat-get-page)))


;; Handle links from Microsoft Outlook.app

(org-add-link-type "mac-outlook" 'org-mac-outlook-message-open)

(defun org-mac-outlook-message-open (msgid)
  "Open a message in Outlook"
  (do-applescript
   (concat
    "tell application \"" org-mac-outlook-path "\"\n"
    (format "open message id %s\n" (substring-no-properties msgid))
    "activate\n"
    "end tell")))

(defun org-as-get-selected-outlook-mail ()
  "AppleScript to create links to selected messages in Microsoft Outlook.app."
  (do-applescript
   (concat
    "tell application \"" org-mac-outlook-path "\"\n"
    "set msgCount to count current messages\n"
    "if (msgCount < 1) then\n"
    "return\n"
    "end if\n"
    "set theLinkList to {}\n"
    "set theSelection to (get current messages)\n"
    "repeat with theMessage in theSelection\n"
    "set theID to id of theMessage as string\n"
    "set theURL to \"mac-outlook:\" & theID\n"
    "set theSubject to subject of theMessage\n"
    "set theLink to theURL & \"::split::\" & theSubject & \"\n\"\n"
    "copy theLink to end of theLinkList\n"
    "end repeat\n"
    "return theLinkList as string\n"
    "end tell")))

(defun org-sh-get-flagged-outlook-mail ()
  "Shell commands to create links to flagged messages in Microsoft Outlook.app."
  (mapconcat
   (lambda (x) ""
     (concat
      "mac-outlook:"
      (mapconcat
       (lambda (y) "" y)
       (split-string
	(shell-command-to-string
	 (format "mdls -raw -name com_microsoft_outlook_recordID -name kMDItemDisplayName \"%s\"" x))
	"\000")
       "::split::")
      "\n"))
   (with-temp-buffer
     (let ((coding-system-for-read (or file-name-coding-system 'utf-8))
	   (coding-system-for-write 'utf-8))
       (shell-command
	"mdfind com_microsoft_outlook_flagged==1"
	(current-buffer)))
     (split-string
      (buffer-string) "\n" t))
   ""))

(defun org-mac-outlook-message-get-links (&optional select-or-flag)
  "Create links to the messages currently selected or flagged in Microsoft Outlook.app.
This will use AppleScript to get the message-id and the subject of the
messages in Microsoft Outlook.app and make a link out of it.
When SELECT-OR-FLAG is \"s\", get the selected messages (this is also
the default).  When SELECT-OR-FLAG is \"f\", get the flagged messages.
The Org-syntax text will be pushed to the kill ring, and also returned."
  (interactive "sLink to (s)elected or (f)lagged messages: ")
  (setq select-or-flag (or select-or-flag "s"))
  (message "Org Mac Outlook: searching mailboxes...")
  (org-mac-paste-applescript-links
   (if (string= select-or-flag "s")
	(org-as-get-selected-outlook-mail)
      (if (string= select-or-flag "f")
	  (org-sh-get-flagged-outlook-mail)
	(error "Please select \"s\" or \"f\"")))))

(defun org-mac-outlook-message-insert-selected ()
  "Insert a link to the messages currently selected in Microsoft Outlook.app.
This will use AppleScript to get the message-id and the subject
of the active mail in Microsoft Outlook.app and make a link out
of it."
  (interactive)
  (insert (org-mac-outlook-message-get-links "s")))

(defun org-mac-outlook-message-insert-flagged (org-buffer org-heading)
  "Asks for an org buffer and a heading within it, and replace message links.
If heading exists, delete all mac-outlook:// links within
heading's first level.  If heading doesn't exist, create it at
point-max.  Insert list of mac-outlook:// links to flagged mail
after heading."
  (interactive "bBuffer in which to insert links: \nsHeading after which to insert links: ")
  (with-current-buffer org-buffer
    (goto-char (point-min))
    (let ((isearch-forward t)
          (message-re "\\[\\[\\(mac-outlook:\\)\\([^]]+\\)\\]\\(\\[\\([^]]+\\)\\]\\)?\\]"))
      (if (org-goto-local-search-headings org-heading nil t)
          (if (not (eobp))
              (progn
                (save-excursion
                  (while (re-search-forward
                          message-re (save-excursion (outline-next-heading)) t)
                    (delete-region (match-beginning 0) (match-end 0)))
                  (insert "\n" (org-mac-outlook-message-get-links "f")))
                (flush-lines "^$" (point) (outline-next-heading)))
	    (insert "\n" (org-mac-outlook-message-get-links "f")))
	(goto-char (point-max))
	(insert "\n")
	(org-insert-heading nil t)
	(insert org-heading "\n" (org-mac-outlook-message-get-links "f"))))))

;; Handle links from Evernote.app

(org-add-link-type "mac-evernote" 'org-mac-evernote-note-open)

(defun org-mac-evernote-note-open (noteid)
  "Open a note in Evernote"
  (do-applescript
   (concat
    "tell application \"" org-mac-evernote-path "\"\n"
    "    set theNotes to get every note of every notebook where its local id is \"" (substring-no-properties noteid) "\"\n"
    "    repeat with _note in theNotes\n"
    "        if length of _note is not 0 then\n"
    "            set _selectedNote to _note\n"
    "        end if\n"
    "    end repeat\n"
    "    open note window with item 1 of _selectedNote\n"
    "    activate\n"
    "end tell")))

(defun org-as-get-selected-evernote-notes ()
  "AppleScript to create links to selected notes in Evernote.app."
  (do-applescript
   (concat
    "tell application \"" org-mac-evernote-path "\"\n"
     "    set noteCount to count selection\n"
     "    if (noteCount < 1) then\n"
     "        return\n"
     "    end if\n"
     "    set theLinkList to {}\n"
     "    set theSelection to selection\n"
     "    repeat with theNote in theSelection\n"
     "        set theTitle to title of theNote\n"
     "        set theID to local id of theNote\n"
     "        set theURL to \"mac-evernote:\" & theID\n"
     "        set theLink to theURL & \"::split::\" & theTitle & \"\n\"\n"
     "        copy theLink to end of theLinkList\n"
     "    end repeat\n"
     "    return theLinkList as string\n"
     "end tell\n")))

(defun org-mac-evernote-note-insert-selected ()
  "Insert a link to the notes currently selected in Evernote.app.
This will use AppleScript to get the note id and the title of the
note(s) in Evernote.app and make a link out of it/them."
  (interactive)
  (message "Org Mac Evernote: searching notes...")
(insert (org-mac-paste-applescript-links
	 (org-as-get-selected-evernote-notes))))


;; Handle links from DEVONthink Pro Office.app

(org-add-link-type "x-devonthink-item" 'org-devonthink-item-open)

(defun org-devonthink-item-open (uid)
  "Open UID, which is a reference to an item in DEVONthink Pro Office."
  (shell-command (concat "open \"x-devonthink-item:" uid "\"")))

(defun org-as-get-selected-devonthink-item ()
  "AppleScript to create links to selected items in DEVONthink Pro Office.app."
  (do-applescript
   (concat
    "set theLinkList to {}\n"
    "tell application \"DEVONthink Pro\"\n"
    "set selectedRecords to selection\n"
    "set selectionCount to count of selectedRecords\n"
    "if (selectionCount < 1) then\n"
    "return\n"
    "end if\n"
    "repeat with theRecord in selectedRecords\n"
    "set theID to uuid of theRecord\n"
    "set theURL to \"x-devonthink-item:\" & theID\n"
    "set theSubject to name of theRecord\n"
    "set theLink to theURL & \"::split::\" & theSubject & \"\n\"\n"
    "copy theLink to end of theLinkList\n"
    "end repeat\n"
    "end tell\n"
    "return theLinkList as string"
    )))

(defun org-mac-devonthink-get-links ()
  "Create links to the item(s) currently selected in DEVONthink Pro Office.
This will use AppleScript to get the `uuid' and the `name' of the
selected items in DEVONthink Pro Office.app and make links out of
it/them. This function will push the Org-syntax text to the kill
ring, and also return it."
  (message "Org Mac DEVONthink: looking for selected items...")
  (org-mac-paste-applescript-links (org-as-get-selected-devonthink-item)))

(defun org-mac-devonthink-item-insert-selected ()
  "Insert a link to the item(s) currently selected in DEVONthink Pro Office.
This will use AppleScript to get the `uuid'(s) and the name(s) of the
selected items in DEVONthink Pro Office and make link(s) out of it/them."
  (interactive)
  (insert (org-mac-devonthink-get-links)))


;; Handle links from Mail.app

(org-add-link-type "message" 'org-mac-message-open)

(defun org-mac-message-open (message-id)
  "Visit the message with MESSAGE-ID.
This will use the command `open' with the message URL."
  (start-process (concat "open message:" message-id) nil
                 "open" (concat "message://<" (substring message-id 2) ">")))

(defun org-as-get-selected-mail ()
  "AppleScript to create links to selected messages in Mail.app."
  (do-applescript
   (concat
    "tell application \"Mail\"\n"
    "set theLinkList to {}\n"
    "set theSelection to selection\n"
    "repeat with theMessage in theSelection\n"
    "set theID to message id of theMessage\n"
    "set theSubject to subject of theMessage\n"
    "set theLink to \"message://\" & theID & \"::split::\" & theSubject\n"
    "if (theLinkList is not equal to {}) then\n"
    "set theLink to \"\n\" & theLink\n"
    "end if\n"
    "copy theLink to end of theLinkList\n"
    "end repeat\n"
    "return theLinkList as string\n"
    "end tell")))

(defun org-as-get-flagged-mail ()
  "AppleScript to create links to flagged messages in Mail.app."
  (unless org-mac-mail-account
    (error "You must set org-mac-mail-account"))
  (do-applescript
   (concat
    ;; Get links
    "tell application \"Mail\"\n"
    "set theMailboxes to every mailbox of account \"" org-mac-mail-account "\"\n"
    "set theLinkList to {}\n"
    "repeat with aMailbox in theMailboxes\n"
    "set theSelection to (every message in aMailbox whose flagged status = true)\n"
    "repeat with theMessage in theSelection\n"
    "set theID to message id of theMessage\n"
    "set theSubject to subject of theMessage\n"
    "set theLink to \"message://\" & theID & \"::split::\" & theSubject & \"\n\"\n"
    "copy theLink to end of theLinkList\n"
    "end repeat\n"
    "end repeat\n"
    "return theLinkList as string\n"
    "end tell")))

(defun org-mac-message-get-links (&optional select-or-flag)
  "Create links to the messages currently selected or flagged in Mail.app.
This will use AppleScript to get the message-id and the subject of the
messages in Mail.app and make a link out of it.
When SELECT-OR-FLAG is \"s\", get the selected messages (this is also
the default).  When SELECT-OR-FLAG is \"f\", get the flagged messages.
The Org-syntax text will be pushed to the kill ring, and also returned."
  (interactive "sLink to (s)elected or (f)lagged messages: ")
  (setq select-or-flag (or select-or-flag "s"))
  (message "AppleScript: searching mailboxes...")
  (org-mac-paste-applescript-links
   (cond
    ((string= select-or-flag "s") (org-as-get-selected-mail))
    ((string= select-or-flag "f") (org-as-get-flagged-mail))
    (t (error "Please select \"s\" or \"f\"")))))

(defun org-mac-message-insert-selected ()
  "Insert a link to the messages currently selected in Mail.app.
This will use AppleScript to get the message-id and the subject of the
active mail in Mail.app and make a link out of it."
  (interactive)
  (insert (org-mac-message-get-links "s")))

;; The following line is for backward compatibility
(defalias 'org-mac-message-insert-link 'org-mac-message-insert-selected)

(defun org-mac-message-insert-flagged (org-buffer org-heading)
  "Asks for an org buffer and a heading within it, and replace message links.
If heading exists, delete all message:// links within heading's first
level.  If heading doesn't exist, create it at point-max.  Insert
list of message:// links to flagged mail after heading."
  (interactive "bBuffer in which to insert links: \nsHeading after which to insert links: ")
  (with-current-buffer org-buffer
    (goto-char (point-min))
    (let ((isearch-forward t)
          (message-re "\\[\\[\\(message:\\)\\([^]]+\\)\\]\\(\\[\\([^]]+\\)\\]\\)?\\]"))
      (if (org-goto-local-search-headings org-heading nil t)
          (if (not (eobp))
              (progn
                (save-excursion
                  (while (re-search-forward
                          message-re (save-excursion (outline-next-heading)) t)
                    (delete-region (match-beginning 0) (match-end 0)))
                  (insert "\n" (org-mac-message-get-links "f")))
                (flush-lines "^$" (point) (outline-next-heading)))
	    (insert "\n" (org-mac-message-get-links "f")))
	(goto-char (point-max))
	(insert "\n")
	(org-insert-heading nil t)
	(insert org-heading "\n" (org-mac-message-get-links "f"))))))


(provide 'org-mac-link)

;;; org-mac-link.el ends here<|MERGE_RESOLUTION|>--- conflicted
+++ resolved
@@ -1,10 +1,6 @@
 ;;; org-mac-link.el --- Insert org-mode links to items selected in various Mac apps
 ;;
-<<<<<<< HEAD
-;; Copyright (c) 2010-2015 Free Software Foundation, Inc.
-=======
 ;; Copyright (c) 2010-2016 Free Software Foundation, Inc.
->>>>>>> 6bc48c5f
 ;;
 ;; Author: Anthony Lander <anthony.lander@gmail.com>
 ;;      John Wiegley <johnw@gnu.org>
