--- conflicted
+++ resolved
@@ -499,7 +499,7 @@
 	  (delete-region (point-min) (point-max))
 	  (insert string " ") ;; so there's a final property change
 	  (unless (eq major-mode lang-mode) (funcall lang-mode))
-	  (font-lock-fontify-buffer)
+	  (font-lock-ensure)
 	  (setq pos (point-min))
 	  (while (setq next (next-single-property-change pos 'face))
 	    (put-text-property
@@ -689,7 +689,6 @@
 	 (local-variable-p 'org-src--beg-marker buffer)
 	 (local-variable-p 'org-src--end-marker buffer))))
 
-<<<<<<< HEAD
 (defun org-src-switch-to-buffer (buffer context)
   (case org-src-window-setup
     (current-window (org-pop-to-buffer-same-window buffer))
@@ -717,40 +716,6 @@
 
 (defun org-edit-footnote-reference ()
   "Edit definition of footnote reference at point."
-=======
-(defun org-src-font-lock-fontify-block (lang start end)
-  "Fontify code block.
-This function is called by emacs automatic fontification, as long
-as `org-src-fontify-natively' is non-nil.  For manual
-fontification of code blocks see `org-src-fontify-block' and
-`org-src-fontify-buffer'"
-  (let ((lang-mode (org-src-get-lang-mode lang)))
-    (if (fboundp lang-mode)
-	(let ((string (buffer-substring-no-properties start end))
-	      (modified (buffer-modified-p))
-	      (org-buffer (current-buffer)) pos next)
-	  (remove-text-properties start end '(face nil))
-	  (with-current-buffer
-	      (get-buffer-create
-	       (concat " org-src-fontification:" (symbol-name lang-mode)))
-	    (delete-region (point-min) (point-max))
-	    (insert string " ") ;; so there's a final property change
-	    (unless (eq major-mode lang-mode) (funcall lang-mode))
-            (font-lock-ensure)
-	    (setq pos (point-min))
-	    (while (setq next (next-single-property-change pos 'face))
-	      (put-text-property
-	       (+ start (1- pos)) (1- (+ start next)) 'face
-	       (get-text-property pos 'face) org-buffer)
-	      (setq pos next)))
-	  (add-text-properties
-	   start end
-	   '(font-lock-fontified t fontified t font-lock-multiline t))
-	  (set-buffer-modified-p modified)))))
-
-(defun org-src-fontify-block ()
-  "Fontify code block at point."
->>>>>>> fa1a61c2
   (interactive)
   (let* ((context (org-element-context))
 	 (label (org-element-property :label context)))
