;;; ox-org.el --- Org Back-End for Org Export Engine

;; Copyright (C) 2013-2015 Free Software Foundation, Inc.

;; Author: Nicolas Goaziou <n.goaziou@gmail.com>
;; Keywords: org, wp

;; This file is part of GNU Emacs.

;; GNU Emacs is free software: you can redistribute it and/or modify
;; it under the terms of the GNU General Public License as published by
;; the Free Software Foundation, either version 3 of the License, or
;; (at your option) any later version.

;; GNU Emacs is distributed in the hope that it will be useful,
;; but WITHOUT ANY WARRANTY; without even the implied warranty of
;; MERCHANTABILITY or FITNESS FOR A PARTICULAR PURPOSE.  See the
;; GNU General Public License for more details.

;; You should have received a copy of the GNU General Public License
;; along with GNU Emacs.  If not, see <http://www.gnu.org/licenses/>.

;;; Commentary:

;;; Code:

(require 'ox)
(declare-function htmlize-buffer "htmlize" (&optional buffer))

(defgroup org-export-org nil
  "Options for exporting Org mode files to Org."
  :tag "Org Export Org"
  :group 'org-export
  :version "24.4"
  :package-version '(Org . "8.0"))

(define-obsolete-variable-alias
  'org-export-htmlized-org-css-url 'org-org-htmlized-css-url "24.4")
(defcustom org-org-htmlized-css-url nil
  "URL pointing to the CSS defining colors for htmlized Emacs buffers.
Normally when creating an htmlized version of an Org buffer,
htmlize will create the CSS to define the font colors.  However,
this does not work when converting in batch mode, and it also can
look bad if different people with different fontification setup
work on the same website.  When this variable is non-nil,
creating an htmlized version of an Org buffer using
`org-org-export-as-org' will include a link to this URL if the
setting of `org-html-htmlize-output-type' is 'css."
  :group 'org-export-org
  :type '(choice
	  (const :tag "Don't include external stylesheet link" nil)
	  (string :tag "URL or local href")))

(org-export-define-backend 'org
  '((babel-call . org-org-identity)
    (bold . org-org-identity)
    (center-block . org-org-identity)
    (clock . org-org-identity)
    (code . org-org-identity)
    (diary-sexp . org-org-identity)
    (drawer . org-org-identity)
    (dynamic-block . org-org-identity)
    (entity . org-org-identity)
    (example-block . org-org-identity)
    (fixed-width . org-org-identity)
    (footnote-definition . ignore)
    (footnote-reference . org-org-identity)
    (headline . org-org-headline)
    (horizontal-rule . org-org-identity)
    (inline-babel-call . org-org-identity)
    (inline-src-block . org-org-identity)
    (inlinetask . org-org-identity)
    (italic . org-org-identity)
    (item . org-org-identity)
    (keyword . org-org-keyword)
    (latex-environment . org-org-identity)
    (latex-fragment . org-org-identity)
    (line-break . org-org-identity)
    (link . org-org-link)
    (node-property . org-org-identity)
    (template . org-org-template)
    (paragraph . org-org-identity)
    (plain-list . org-org-identity)
    (planning . org-org-identity)
    (property-drawer . org-org-identity)
    (quote-block . org-org-identity)
    (radio-target . org-org-identity)
    (section . org-org-section)
    (special-block . org-org-identity)
    (src-block . org-org-identity)
    (statistics-cookie . org-org-identity)
    (strike-through . org-org-identity)
    (subscript . org-org-identity)
    (superscript . org-org-identity)
    (table . org-org-identity)
    (table-cell . org-org-identity)
    (table-row . org-org-identity)
    (target . org-org-identity)
    (timestamp . org-org-identity)
    (underline . org-org-identity)
    (verbatim . org-org-identity)
    (verse-block . org-org-identity))
  :menu-entry
  '(?O "Export to Org"
       ((?O "As Org buffer" org-org-export-as-org)
	(?o "As Org file" org-org-export-to-org)
	(?v "As Org file and open"
	    (lambda (a s v b)
	      (if a (org-org-export-to-org t s v b)
		(org-open-file (org-org-export-to-org nil s v b))))))))

(defun org-org-identity (blob contents info)
  "Transcode BLOB element or object back into Org syntax.
CONTENTS is its contents, as a string or nil.  INFO is ignored."
  (let ((case-fold-search t))
    (replace-regexp-in-string
     "^[ \t]*#\\+ATTR_[-_A-Za-z0-9]+:\\(?: .*\\)?\n" ""
     (org-export-expand blob contents t))))

(defun org-org-headline (headline contents info)
  "Transcode HEADLINE element back into Org syntax.
CONTENTS is its contents, as a string or nil.  INFO is ignored."
  (unless (org-element-property :footnote-section-p headline)
    (unless (plist-get info :with-todo-keywords)
      (org-element-put-property headline :todo-keyword nil))
    (unless (plist-get info :with-tags)
      (org-element-put-property headline :tags nil))
    (unless (plist-get info :with-priority)
      (org-element-put-property headline :priority nil))
    (org-element-put-property headline :level
			      (org-export-get-relative-level headline info))
    (org-element-headline-interpreter headline contents)))

(defun org-org-keyword (keyword contents info)
  "Transcode KEYWORD element back into Org syntax.
CONTENTS is nil.  INFO is ignored."
  (let ((key (org-element-property :key keyword)))
    (unless (member key
		    '("AUTHOR" "CREATOR" "DATE" "EMAIL" "OPTIONS" "TITLE"))
      (org-element-keyword-interpreter keyword nil))))

(defun org-org-link (link contents info)
  "Transcode LINK object back into Org syntax.
CONTENTS is the description of the link, as a string, or nil.
INFO is a plist containing current export state."
  (or (org-export-custom-protocol-maybe link contents 'org)
      (org-element-link-interpreter link contents)))

(defun org-org-template (contents info)
  "Return Org document template with document keywords.
CONTENTS is the transcoded contents string.  INFO is a plist used
as a communication channel."
  (concat
   (and (plist-get info :time-stamp-file)
	(format-time-string "# Created %Y-%m-%d %a %H:%M\n"))
   (org-element-normalize-string
    (mapconcat #'identity
	       (org-element-map (plist-get info :parse-tree) 'keyword
		 (lambda (k)
		   (and (string-equal (org-element-property :key k) "OPTIONS")
			(concat "#+OPTIONS: "
				(org-element-property :value k)))))
	       "\n"))
   (and (plist-get info :with-title)
	(format "#+TITLE: %s\n" (org-export-data (plist-get info :title) info)))
   (and (plist-get info :with-date)
	(let ((date (org-export-data (org-export-get-date info) info)))
	  (and (org-string-nw-p date)
	       (format "#+DATE: %s\n" date))))
   (and (plist-get info :with-author)
	(let ((author (org-export-data (plist-get info :author) info)))
	  (and (org-string-nw-p author)
	       (format "#+AUTHOR: %s\n" author))))
   (and (plist-get info :with-email)
	(let ((email (org-export-data (plist-get info :email) info)))
	  (and (org-string-nw-p email)
	       (format "#+EMAIL: %s\n" email))))
   (and (plist-get info :with-creator)
	(org-string-nw-p (plist-get info :creator))
	(format "#+CREATOR: %s\n" (plist-get info :creator)))
   contents))

(defun org-org-section (section contents info)
  "Transcode SECTION element back into Org syntax.
CONTENTS is the contents of the section.  INFO is a plist used as
a communication channel."
  (concat
   (org-element-normalize-string contents)
   ;; Insert footnote definitions appearing for the first time in this
   ;; section.  Indeed, some of them may not be available to narrowing
   ;; so we make sure all of them are included in the result.
   (let ((footnotes-alist
	  (org-element-map section 'footnote-reference
	    (lambda (fn)
	      (and (eq (org-element-property :type fn) 'standard)
		   (org-export-footnote-first-reference-p fn info)
		   (cons (org-element-property :label fn)
			 (org-export-get-footnote-definition fn info))))
	    info)))
     (and footnotes-alist
	  (concat "\n"
		  (mapconcat
		   (lambda (d)
		     (org-element-normalize-string
		      (concat (format "[%s] "(car d))
			      (org-export-data (cdr d) info))))
		   footnotes-alist "\n"))))
   (make-string (or (org-element-property :post-blank section) 0) ?\n)))

;;;###autoload
(defun org-org-export-as-org
  (&optional async subtreep visible-only body-only ext-plist)
  "Export current buffer to an Org buffer.

If narrowing is active in the current buffer, only export its
narrowed part.

If a region is active, export that region.

A non-nil optional argument ASYNC means the process should happen
asynchronously.  The resulting buffer should be accessible
through the `org-export-stack' interface.

When optional argument SUBTREEP is non-nil, export the sub-tree
at point, extracting information from the headline properties
first.

When optional argument VISIBLE-ONLY is non-nil, don't export
contents of hidden elements.

When optional argument BODY-ONLY is non-nil, strip document
keywords from output.

EXT-PLIST, when provided, is a property list with external
parameters overriding Org default settings, but still inferior to
file-local settings.

Export is done in a buffer named \"*Org ORG Export*\", which will
be displayed when `org-export-show-temporary-export-buffer' is
non-nil."
  (interactive)
  (org-export-to-buffer 'org "*Org ORG Export*"
    async subtreep visible-only body-only ext-plist (lambda () (org-mode))))

;;;###autoload
(defun org-org-export-to-org
  (&optional async subtreep visible-only body-only ext-plist)
  "Export current buffer to an org file.

If narrowing is active in the current buffer, only export its
narrowed part.

If a region is active, export that region.

A non-nil optional argument ASYNC means the process should happen
asynchronously.  The resulting file should be accessible through
the `org-export-stack' interface.

When optional argument SUBTREEP is non-nil, export the sub-tree
at point, extracting information from the headline properties
first.

When optional argument VISIBLE-ONLY is non-nil, don't export
contents of hidden elements.

When optional argument BODY-ONLY is non-nil, strip document
keywords from output.

EXT-PLIST, when provided, is a property list with external
parameters overriding Org default settings, but still inferior to
file-local settings.

Return output file name."
  (interactive)
  (let ((outfile (org-export-output-file-name ".org" subtreep)))
    (org-export-to-file 'org outfile
      async subtreep visible-only body-only ext-plist)))

;;;###autoload
(defun org-org-publish-to-org (plist filename pub-dir)
  "Publish an org file to org.

FILENAME is the filename of the Org file to be published.  PLIST
is the property list for the given project.  PUB-DIR is the
publishing directory.

Return output file name."
  (org-publish-org-to 'org filename ".org" plist pub-dir)
  (when (plist-get plist :htmlized-source)
    (require 'htmlize)
    (require 'ox-html)
    (let* ((org-inhibit-startup t)
	   (htmlize-output-type 'css)
	   (html-ext (concat "." (or (plist-get plist :html-extension)
				     org-html-extension "html")))
	   (visitingp (find-buffer-visiting filename))
	   (work-buffer (or visitingp (find-file-noselect filename)))
	   newbuf)
<<<<<<< HEAD
      (font-lock-ensure)
      (show-all)
      (org-show-block-all)
      (setq newbuf (htmlize-buffer))
=======
      (with-current-buffer work-buffer
        (font-lock-ensure)
        (show-all)
        (org-show-block-all)
        (setq newbuf (htmlize-buffer)))
>>>>>>> fa1a61c2
      (with-current-buffer newbuf
	(when org-org-htmlized-css-url
	  (goto-char (point-min))
	  (and (re-search-forward
		"<style type=\"text/css\">[^\000]*?\n[ \t]*</style>.*" nil t)
	       (replace-match
		(format
		 "<link rel=\"stylesheet\" type=\"text/css\" href=\"%s\">"
		 org-org-htmlized-css-url)
                t t)))
	(write-file (concat pub-dir (file-name-nondirectory filename) html-ext)))
      (kill-buffer newbuf)
      (unless visitingp (kill-buffer work-buffer)))
    ;; FIXME: Why?  Which buffer is this supposed to apply to?
    (set-buffer-modified-p nil)))


(provide 'ox-org)

;; Local variables:
;; generated-autoload-file: "org-loaddefs.el"
;; End:

;;; ox-org.el ends here<|MERGE_RESOLUTION|>--- conflicted
+++ resolved
@@ -296,18 +296,11 @@
 	   (visitingp (find-buffer-visiting filename))
 	   (work-buffer (or visitingp (find-file-noselect filename)))
 	   newbuf)
-<<<<<<< HEAD
-      (font-lock-ensure)
-      (show-all)
-      (org-show-block-all)
-      (setq newbuf (htmlize-buffer))
-=======
       (with-current-buffer work-buffer
         (font-lock-ensure)
         (show-all)
         (org-show-block-all)
         (setq newbuf (htmlize-buffer)))
->>>>>>> fa1a61c2
       (with-current-buffer newbuf
 	(when org-org-htmlized-css-url
 	  (goto-char (point-min))
