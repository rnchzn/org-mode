;;; ob.el --- working with code blocks in org-mode

;; Copyright (C) 2009-2011  Free Software Foundation, Inc.

;; Author: Eric Schulte
;;	Dan Davison
;; Keywords: literate programming, reproducible research
;; Homepage: http://orgmode.org

;; This file is part of GNU Emacs.

;; GNU Emacs is free software: you can redistribute it and/or modify
;; it under the terms of the GNU General Public License as published by
;; the Free Software Foundation, either version 3 of the License, or
;; (at your option) any later version.

;; GNU Emacs is distributed in the hope that it will be useful,
;; but WITHOUT ANY WARRANTY; without even the implied warranty of
;; MERCHANTABILITY or FITNESS FOR A PARTICULAR PURPOSE.  See the
;; GNU General Public License for more details.

;; You should have received a copy of the GNU General Public License
;; along with GNU Emacs.  If not, see <http://www.gnu.org/licenses/>.

;;; Code:
(eval-when-compile
  (require 'cl))
(require 'ob-eval)
(require 'org-macs)

(defvar org-babel-call-process-region-original)
(defvar org-src-lang-modes)
(defvar org-babel-library-of-babel)
(declare-function show-all "outline" ())
(declare-function org-reduce "org" (CL-FUNC CL-SEQ &rest CL-KEYS))
(declare-function tramp-compat-make-temp-file "tramp-compat"
                  (filename &optional dir-flag))
(declare-function tramp-dissect-file-name "tramp" (name &optional nodefault))
(declare-function tramp-file-name-user "tramp" (vec))
(declare-function tramp-file-name-host "tramp" (vec))
(declare-function with-parsed-tramp-file-name "tramp" (filename var &rest body))
(declare-function org-icompleting-read "org" (&rest args))
(declare-function org-edit-src-code "org-src"
                  (&optional context code edit-buffer-name quietp))
(declare-function org-edit-src-exit "org-src"  (&optional context))
(declare-function org-open-at-point "org" (&optional in-emacs reference-buffer))
(declare-function org-save-outline-visibility "org" (use-markers &rest body))
(declare-function org-outline-overlay-data "org" (&optional use-markers))
(declare-function org-set-outline-overlay-data "org" (data))
(declare-function org-narrow-to-subtree "org" ())
(declare-function org-entry-get "org"
		  (pom property &optional inherit literal-nil))
(declare-function org-make-options-regexp "org" (kwds &optional extra))
(declare-function org-do-remove-indentation "org" (&optional n))
(declare-function org-show-context "org" (&optional key))
(declare-function org-at-table-p "org" (&optional table-type))
(declare-function org-cycle "org" (&optional arg))
(declare-function org-uniquify "org" (list))
(declare-function org-current-level "org" ())
(declare-function org-table-import "org-table" (file arg))
(declare-function org-add-hook "org-compat"
		  (hook function &optional append local))
(declare-function org-table-align "org-table" ())
(declare-function org-table-end "org-table" (&optional table-type))
(declare-function orgtbl-to-generic "org-table" (table params))
(declare-function orgtbl-to-orgtbl "org-table" (table params))
(declare-function org-babel-tangle-comment-links "ob-tangle" (&optional info))
(declare-function org-babel-lob-get-info "ob-lob" nil)
(declare-function org-babel-ref-split-args "ob-ref" (arg-string))
(declare-function org-babel-ref-parse "ob-ref" (assignment))
(declare-function org-babel-ref-resolve "ob-ref" (ref))
(declare-function org-babel-ref-goto-headline-id "ob-ref" (id))
(declare-function org-babel-ref-headline-body "ob-ref" ())
(declare-function org-babel-lob-execute-maybe "ob-lob" ())
(declare-function org-number-sequence "org-compat" (from &optional to inc))
(declare-function org-at-item-p "org-list" ())
(declare-function org-list-parse-list "org-list" (&optional delete))
(declare-function org-list-to-generic "org-list" (LIST PARAMS))
(declare-function org-list-struct "org-list" ())
(declare-function org-list-prevs-alist "org-list" (struct))
(declare-function org-list-get-list-end "org-list" (item struct prevs))

(defgroup org-babel nil
  "Code block evaluation and management in `org-mode' documents."
  :tag "Babel"
  :group 'org)

(defcustom org-confirm-babel-evaluate t
  "Confirm before evaluation.
Require confirmation before interactively evaluating code
blocks in Org-mode buffers.  The default value of this variable
is t, meaning confirmation is required for any code block
evaluation.  This variable can be set to nil to inhibit any
future confirmation requests.  This variable can also be set to a
function which takes two arguments the language of the code block
and the body of the code block.  Such a function should then
return a non-nil value if the user should be prompted for
execution or nil if no prompt is required.

Warning: Disabling confirmation may result in accidental
evaluation of potentially harmful code.  It may be advisable
remove code block execution from C-c C-c as further protection
against accidental code block evaluation.  The
`org-babel-no-eval-on-ctrl-c-ctrl-c' variable can be used to
remove code block execution from the C-c C-c keybinding."
    :group 'org-babel
    :type '(choice boolean function))
;; don't allow this variable to be changed through file settings
(put 'org-confirm-babel-evaluate 'safe-local-variable (lambda (x) (eq x t)))

(defcustom org-babel-no-eval-on-ctrl-c-ctrl-c nil
  "Remove code block evaluation from the C-c C-c key binding."
  :group 'org-babel
  :type 'boolean)

(defvar org-babel-src-name-regexp
  "^[ \t]*#\\+name:[ \t]*"
  "Regular expression used to match a source name line.")

(defvar org-babel-multi-line-header-regexp
  "^[ \t]*#\\+headers?:[ \t]*\\([^\n]*\\)$"
  "Regular expression used to match multi-line header arguments.")

(defvar org-babel-src-name-w-name-regexp
  (concat org-babel-src-name-regexp
	  "\\("
	  org-babel-multi-line-header-regexp
	  "\\)*"
	  "\\([^ ()\f\t\n\r\v]+\\)\\(\(\\(.*\\)\)\\|\\)")
  "Regular expression matching source name lines with a name.")

(defvar org-babel-src-block-regexp
  (concat
   ;; (1) indentation                 (2) lang
   "^\\([ \t]*\\)#\\+begin_src[ \t]+\\([^ \f\t\n\r\v]+\\)[ \t]*"
   ;; (3) switches
   "\\([^\":\n]*\"[^\"\n*]*\"[^\":\n]*\\|[^\":\n]*\\)"
   ;; (4) header arguments
   "\\([^\n]*\\)\n"
   ;; (5) body
   "\\([^\000]*?\n\\)?[ \t]*#\\+end_src")
  "Regexp used to identify code blocks.")

(defvar org-babel-inline-src-block-regexp
  (concat
   ;; (1) replacement target (2) lang
   "\\(?:^\\|[^-[:alnum:]]\\)\\(src_\\([^ \f\t\n\r\v]+\\)"
   ;; (3,4) (unused, headers)
   "\\(\\|\\[\\(.*?\\)\\]\\)"
   ;; (5) body
   "{\\([^\f\n\r\v]+?\\)}\\)")
  "Regexp used to identify inline src-blocks.")

(defun org-babel-get-header (params key &optional others)
  "Select only header argument of type KEY from a list.
Optional argument OTHERS indicates that only the header that do
not match KEY should be returned."
  (delq nil
	(mapcar
	 (lambda (p) (when (funcall (if others #'not #'identity) (eq (car p) key)) p))
	 params)))

(defun org-babel-get-inline-src-block-matches()
  "Set match data if within body of an inline source block.
Returns non-nil if match-data set"
  (let ((src-at-0-p (save-excursion
		      (beginning-of-line 1)
		      (string= "src" (thing-at-point 'word))))
	(first-line-p (= 1 (line-number-at-pos)))
	(orig (point)))
    (let ((search-for (cond ((and src-at-0-p first-line-p  "src_"))
			    (first-line-p "[ \t]src_")
			    (t "[ \f\t\n\r\v]src_")))
	  (lower-limit (if first-line-p
			   nil
			 (- (point-at-bol) 1))))
      (save-excursion
	(when (or (and src-at-0-p (bobp))
		  (and (re-search-forward "}" (point-at-eol) t)
		       (re-search-backward search-for lower-limit t)
		       (> orig (point))))
	  (when (looking-at org-babel-inline-src-block-regexp)
	    t ))))))

(defvar org-babel-inline-lob-one-liner-regexp)
(defun org-babel-get-lob-one-liner-matches()
  "Set match data if on line of an lob one liner.
Returns non-nil if match-data set"
  (save-excursion
    (unless (= (point) (point-at-bol)) ;; move before inline block
      (re-search-backward "[ \f\t\n\r\v]" nil t))
    (if (looking-at org-babel-inline-lob-one-liner-regexp)
	t
      nil)))

(defun org-babel-get-src-block-info (&optional light)
  "Get information on the current source block.

Optional argument LIGHT does not resolve remote variable
references; a process which could likely result in the execution
of other code blocks.

Returns a list
 (language body header-arguments-alist switches name indent)."
  (let ((case-fold-search t) head info name indent)
    ;; full code block
    (if (setq head (org-babel-where-is-src-block-head))
	(save-excursion
	  (goto-char head)
	  (setq info (org-babel-parse-src-block-match))
	  (setq indent (car (last info)))
	  (setq info (butlast info))
	  (while (and (forward-line -1)
		      (looking-at org-babel-multi-line-header-regexp))
	    (setf (nth 2 info)
		  (org-babel-merge-params
		   (nth 2 info)
		   (org-babel-parse-header-arguments (match-string 1)))))
	  (when (looking-at org-babel-src-name-w-name-regexp)
	    (setq name (org-babel-clean-text-properties (match-string 3)))
	    (when (and (match-string 5) (> (length (match-string 5)) 0))
	      (setf (nth 2 info) ;; merge functional-syntax vars and header-args
		    (org-babel-merge-params
		     (mapcar
		      (lambda (ref) (cons :var ref))
		      (mapcar
		       (lambda (var) ;; check that each variable is initialized
			 (if (string-match ".+=.+" var)
			     var
			   (error
			    "variable \"%s\"%s must be assigned a default value"
			    var (if name (format " in block \"%s\"" name) ""))))
		       (org-babel-ref-split-args (match-string 5))))
		     (nth 2 info))))))
      ;; inline source block
      (when (org-babel-get-inline-src-block-matches)
	(setq info (org-babel-parse-inline-src-block-match))))
    ;; resolve variable references and add summary parameters
    (when (and info (not light))
      (setf (nth 2 info) (org-babel-process-params (nth 2 info))))
    (when info (append info (list name indent)))))

(defvar org-current-export-file) ; dynamically bound
(defun org-babel-confirm-evaluate (info)
  "Confirm evaluation of the code block INFO.
This behavior can be suppressed by setting the value of
`org-confirm-babel-evaluate' to nil, in which case all future
interactive code block evaluations will proceed without any
confirmation from the user.

Note disabling confirmation may result in accidental evaluation
of potentially harmful code."
  (let* ((eval (or (cdr (assoc :eval (nth 2 info)))
		   (when (assoc :noeval (nth 2 info)) "no")))
         (query (cond ((equal eval "query") t)
		      ((and org-current-export-file
			    (equal eval "query-export")) t)
                      ((functionp org-confirm-babel-evaluate)
                       (funcall org-confirm-babel-evaluate
                                (nth 0 info) (nth 1 info)))
                      (t org-confirm-babel-evaluate))))
    (if (or (equal eval "never") (equal eval "no")
	    (and org-current-export-file (or (equal eval "no-export")
					     (equal eval "never-export")))
	    (and query
		 (not (yes-or-no-p
		       (format "Evaluate this%scode block%son your system? "
			       (if info (format " %s " (nth 0 info)) " ")
			       (if (nth 4 info)
				   (format " (%s) " (nth 4 info)) " "))))))
	(prog1 nil (message "Evaluation %s"
			    (if (or (equal eval "never") (equal eval "no")
				    (equal eval "no-export")
				    (equal eval "never-export"))
				"Disabled" "Aborted")))
      t)))

;;;###autoload
(defun org-babel-execute-safely-maybe ()
  (unless org-babel-no-eval-on-ctrl-c-ctrl-c
    (org-babel-execute-maybe)))

(add-hook 'org-ctrl-c-ctrl-c-hook 'org-babel-execute-safely-maybe)

;;;###autoload
(defun org-babel-execute-maybe ()
  (interactive)
  (or (org-babel-execute-src-block-maybe)
      (org-babel-lob-execute-maybe)))

(defun org-babel-execute-src-block-maybe ()
  "Conditionally execute a source block.
Detect if this is context for a Babel src-block and if so
then run `org-babel-execute-src-block'."
  (interactive)
  (let ((info (org-babel-get-src-block-info)))
    (if info
	(progn (org-babel-eval-wipe-error-buffer)
	       (org-babel-execute-src-block current-prefix-arg info) t) nil)))

;;;###autoload
(defun org-babel-view-src-block-info ()
  "Display information on the current source block.
This includes header arguments, language and name, and is largely
a window into the `org-babel-get-src-block-info' function."
  (interactive)
  (let ((info (org-babel-get-src-block-info 'light)))
    (flet ((full (it) (> (length it) 0))
	   (printf (fmt &rest args) (princ (apply #'format fmt args))))
      (when info
	(with-help-window (help-buffer)
	  (let ((name        (nth 4 info))
		(lang        (nth 0 info))
		(switches    (nth 3 info))
		(header-args (nth 2 info)))
	    (when name            (printf "Name: %s\n"     name))
	    (when lang            (printf "Lang: %s\n"     lang))
	    (when (full switches) (printf "Switches: %s\n" switches))
	    (printf "Header Arguments:\n")
	    (dolist (pair (sort header-args
				(lambda (a b) (string< (symbol-name (car a))
						  (symbol-name (car b))))))
	      (when (full (cdr pair))
		(printf "\t%S%s\t%s\n"
			(car pair)
			(if (> (length (format "%S" (car pair))) 7) "" "\t")
			(cdr pair))))))))))

;;;###autoload
(defun org-babel-expand-src-block-maybe ()
  "Conditionally expand a source block.
Detect if this is context for a org-babel src-block and if so
then run `org-babel-expand-src-block'."
  (interactive)
  (let ((info (org-babel-get-src-block-info)))
    (if info
	(progn (org-babel-expand-src-block current-prefix-arg info) t)
      nil)))

;;;###autoload
(defun org-babel-load-in-session-maybe ()
  "Conditionally load a source block in a session.
Detect if this is context for a org-babel src-block and if so
then run `org-babel-load-in-session'."
  (interactive)
  (let ((info (org-babel-get-src-block-info)))
    (if info
	(progn (org-babel-load-in-session current-prefix-arg info) t)
      nil)))

(add-hook 'org-metaup-hook 'org-babel-load-in-session-maybe)

;;;###autoload
(defun org-babel-pop-to-session-maybe ()
  "Conditionally pop to a session.
Detect if this is context for a org-babel src-block and if so
then run `org-babel-pop-to-session'."
  (interactive)
  (let ((info (org-babel-get-src-block-info)))
    (if info (progn (org-babel-pop-to-session current-prefix-arg info) t) nil)))

(add-hook 'org-metadown-hook 'org-babel-pop-to-session-maybe)

(defconst org-babel-common-header-args-w-values
  '((cache	. ((no yes)))
    (cmdline	. :any)
    (colnames	. ((nil no yes)))
    (comments	. ((no link yes org both noweb)))
    (dir	. :any)
    (eval	. ((never query)))
    (exports	. ((code results both none)))
    (file	. :any)
    (hlines	. ((no yes)))
    (mkdirp	. ((yes no)))
    (no-expand)
    (noeval)
    (noweb	. ((yes no tangle)))
    (noweb-ref	. :any)
    (padline	. ((yes no)))
    (results	. ((file list vector table scalar verbatim)
		    (raw org html latex code pp wrap)
		    (replace silent append prepend)
		    (output value)))
    (rownames	. ((no yes)))
    (sep	. :any)
    (session	. :any)
    (shebang	. :any)
    (tangle	. ((tangle yes no :any)))
    (var	. :any)))

(defconst org-babel-header-arg-names
  (mapcar #'car org-babel-common-header-args-w-values)
  "Common header arguments used by org-babel.
Note that individual languages may define their own language
specific header arguments as well.")

(defvar org-babel-default-header-args
  '((:session . "none") (:results . "replace") (:exports . "code")
    (:cache . "no") (:noweb . "no") (:hlines . "no") (:tangle . "no")
    (:padnewline . "yes"))
  "Default arguments to use when evaluating a source block.")

(defvar org-babel-default-inline-header-args
  '((:session . "none") (:results . "replace") (:exports . "results"))
  "Default arguments to use when evaluating an inline source block.")

(defvar org-babel-data-names '("TBLNAME" "RESULTS" "NAME"))

(defvar org-babel-result-regexp
  (concat "^[ \t]*#\\+"
	  (regexp-opt org-babel-data-names t)
	  "\\(\\[\\([[:alnum:]]+\\)\\]\\)?\\:[ \t]*")
  "Regular expression used to match result lines.
If the results are associated with a hash key then the hash will
be saved in the second match data.")

(defvar org-babel-result-w-name-regexp
  (concat org-babel-result-regexp
	  "\\([^ ()\f\t\n\r\v]+\\)\\(\(\\(.*\\)\)\\|\\)"))

(defvar org-babel-min-lines-for-block-output 10
  "The minimum number of lines for block output.
If number of lines of output is equal to or exceeds this
value, the output is placed in a #+begin_example...#+end_example
block. Otherwise the output is marked as literal by inserting
colons at the starts of the lines. This variable only takes
effect if the :results output option is in effect.")

(defvar org-babel-noweb-error-langs nil
  "Languages for which Babel will raise literate programming errors.
List of languages for which errors should be raised when the
source code block satisfying a noweb reference in this language
can not be resolved.")

(defvar org-babel-hash-show 4
  "Number of initial characters to show of a hidden results hash.")

(defvar org-babel-after-execute-hook nil
  "Hook for functions to be called after `org-babel-execute-src-block'")

(defun org-babel-named-src-block-regexp-for-name (name)
  "This generates a regexp used to match a src block named NAME."
  (concat org-babel-src-name-regexp (regexp-quote name)
	  "\\([ \t]\\|$\\|(\\)" ".*[\r\n]"
	  (substring org-babel-src-block-regexp 1)))

(defun org-babel-named-data-regexp-for-name (name)
  "This generates a regexp used to match data named NAME."
  (concat org-babel-result-regexp (regexp-quote name) "\\([ \t]\\|$\\)"))

;;; functions
(defvar call-process-region)
;;;###autoload

(defun org-babel-execute-src-block (&optional arg info params)
  "Execute the current source code block.
Insert the results of execution into the buffer.  Source code
execution and the collection and formatting of results can be
controlled through a variety of header arguments.

With prefix argument ARG, force re-execution even if an existing
result cached in the buffer would otherwise have been returned.

Optionally supply a value for INFO in the form returned by
`org-babel-get-src-block-info'.

Optionally supply a value for PARAMS which will be merged with
the header arguments specified at the front of the source code
block."
  (interactive)
  (let ((info (or info (org-babel-get-src-block-info))))
    (when (org-babel-confirm-evaluate info)
      (let* ((lang (nth 0 info))
	     (params (if params
			 (org-babel-process-params
			  (org-babel-merge-params (nth 2 info) params))
		       (nth 2 info)))
	     (cache? (and (not arg) (cdr (assoc :cache params))
			  (string= "yes" (cdr (assoc :cache params)))))
	     (result-params (cdr (assoc :result-params params)))
	     (new-hash (when cache? (org-babel-sha1-hash info)))
	     (old-hash (when cache? (org-babel-current-result-hash)))
	     (body (setf (nth 1 info)
			 (let ((noweb (cdr (assoc :noweb params))))
			   (if (and noweb
				    (or (string= "yes" noweb)
					(string= "tangle" noweb)))
			       (org-babel-expand-noweb-references info)
			     (nth 1 info)))))
	     (dir (cdr (assoc :dir params)))
	     (default-directory
	       (or (and dir (file-name-as-directory dir)) default-directory))
	     (org-babel-call-process-region-original
	      (if (boundp 'org-babel-call-process-region-original)
		  org-babel-call-process-region-original
		(symbol-function 'call-process-region)))
	     (indent (car (last info)))
	     result cmd)
	(unwind-protect
	    (flet ((call-process-region (&rest args)
		    (apply 'org-babel-tramp-handle-call-process-region args)))
	      (flet ((lang-check (f)
		       (let ((f (intern (concat "org-babel-execute:" f))))
			 (when (fboundp f) f))))
		(setq cmd
		      (or (lang-check lang)
			  (lang-check (symbol-name
				       (cdr (assoc lang org-src-lang-modes))))
			  (error "No org-babel-execute function for %s!" lang))))
	      (if (and (not arg) new-hash (equal new-hash old-hash))
		  (save-excursion ;; return cached result
		    (goto-char (org-babel-where-is-src-block-result nil info))
		    (end-of-line 1) (forward-char 1)
		    (setq result (org-babel-read-result))
		    (message (replace-regexp-in-string
			      "%" "%%" (format "%S" result))) result)
		(message "executing %s code block%s..."
			 (capitalize lang)
			 (if (nth 4 info) (format " (%s)" (nth 4 info)) ""))
		(setq result
		      ((lambda (result)
			 (if (and (eq (cdr (assoc :result-type params)) 'value)
				  (or (member "vector" result-params)
				      (member "table" result-params))
				  (not (listp result)))
			     (list (list result)) result))
		       (funcall cmd body params)))
		;; if non-empty result and :file then write to :file
		(when (cdr (assoc :file params))
		  (when result
		    (with-temp-file (cdr (assoc :file params))
		      (insert
		       (org-babel-format-result
			result (cdr (assoc :sep (nth 2 info)))))))
		  (setq result (cdr (assoc :file params))))
		(org-babel-insert-result
		 result result-params info new-hash indent lang)
		(run-hooks 'org-babel-after-execute-hook)
		result))
	  (setq call-process-region 'org-babel-call-process-region-original))))))

(defun org-babel-expand-body:generic (body params &optional var-lines)
  "Expand BODY with PARAMS.
Expand a block of code with org-babel according to its header
arguments.  This generic implementation of body expansion is
called for languages which have not defined their own specific
org-babel-expand-body:lang function."
  (mapconcat #'identity (append var-lines (list body)) "\n"))

;;;###autoload
(defun org-babel-expand-src-block (&optional arg info params)
  "Expand the current source code block.
Expand according to the source code block's header
arguments and pop open the results in a preview buffer."
  (interactive)
  (let* ((info (or info (org-babel-get-src-block-info)))
         (lang (nth 0 info))
	 (params (setf (nth 2 info)
                       (sort (org-babel-merge-params (nth 2 info) params)
                             (lambda (el1 el2) (string< (symbol-name (car el1))
						   (symbol-name (car el2)))))))
         (body (setf (nth 1 info)
		     (if (and (cdr (assoc :noweb params))
                              (string= "yes" (cdr (assoc :noweb params))))
			 (org-babel-expand-noweb-references info) (nth 1 info))))
         (expand-cmd (intern (concat "org-babel-expand-body:" lang)))
	 (assignments-cmd (intern (concat "org-babel-variable-assignments:"
					  lang)))
         (expanded
	  (if (fboundp expand-cmd) (funcall expand-cmd body params)
	    (org-babel-expand-body:generic
	     body params (and (fboundp assignments-cmd)
			      (funcall assignments-cmd params))))))
    (org-edit-src-code
     nil expanded (concat "*Org-Babel Preview " (buffer-name) "[ " lang " ]*"))))

(defun org-babel-edit-distance (s1 s2)
  "Return the edit (levenshtein) distance between strings S1 S2."
  (let* ((l1 (length s1))
	 (l2 (length s2))
	 (dist (map 'vector (lambda (_) (make-vector (1+ l2) nil))
		    (number-sequence 1 (1+ l1)))))
    (flet ((in (i j) (aref (aref dist i) j))
	   (mmin (&rest lst) (apply #'min (remove nil lst))))
      (setf (aref (aref dist 0) 0) 0)
      (dolist (i (number-sequence 1 l1))
	(dolist (j (number-sequence 1 l2))
	  (setf (aref (aref dist i) j)
		(+ (if (equal (aref s1 (1- i)) (aref s2 (1- j))) 0 1)
		   (mmin (in (1- i) j) (in i (1- j)) (in (1- i) (1- j)))))))
      (in l1 l2))))

;;;###autoload
(defun org-babel-check-src-block ()
  "Check for misspelled header arguments in the current code block."
  (interactive)
  ;; TODO: report malformed code block
  ;; TODO: report incompatible combinations of header arguments
  ;; TODO: report uninitialized variables
  (let ((too-close 2)) ;; <- control closeness to report potential match
    (dolist (header (mapcar (lambda (arg) (substring (symbol-name (car arg)) 1))
			    (and (org-babel-where-is-src-block-head)
				 (org-babel-parse-header-arguments
				  (org-babel-clean-text-properties
				   (match-string 4))))))
      (dolist (name (mapcar #'symbol-name org-babel-header-arg-names))
	(when (and (not (string= header name))
		   (<= (org-babel-edit-distance header name) too-close))
	  (error "supplied header \"%S\" is suspiciously close to \"%S\""
		 header name))))
    (message "No suspicious header arguments found.")))

;;;###autoload
(defun org-babel-insert-header-arg ()
  "Insert a header argument selecting from lists of common args and values."
  (interactive)
  (let* ((lang (car (org-babel-get-src-block-info 'light)))
	 (lang-headers (intern (concat "org-babel-header-arg-names:" lang)))
	 (headers (append (if (boundp lang-headers)
			      (mapcar (lambda (h) (cons h :any))
				      (eval lang-headers))
			    nil)
			  org-babel-common-header-args-w-values))
	 (arg (org-icompleting-read
	      "Header Arg: "
	      (mapcar
	       (lambda (header-spec) (symbol-name (car header-spec)))
	       headers))))
    (insert ":" arg)
    (let ((vals (cdr (assoc (intern arg) headers))))
      (when vals
	(insert
	 " "
	 (cond
	  ((eq vals :any)
	   (read-from-minibuffer "value: "))
	  ((listp vals)
	   (mapconcat
	    (lambda (group)
	      (let ((arg (org-icompleting-read
			  "value: "
			  (cons "default" (mapcar #'symbol-name group)))))
		(if (and arg (not (string= "default" arg)))
		    (concat arg " ")
		  "")))
	    vals ""))))))))

;;;###autoload
(defun org-babel-load-in-session (&optional arg info)
  "Load the body of the current source-code block.
Evaluate the header arguments for the source block before
entering the session.  After loading the body this pops open the
session."
  (interactive)
  (let* ((info (or info (org-babel-get-src-block-info)))
         (lang (nth 0 info))
         (params (nth 2 info))
         (body (setf (nth 1 info)
		     (if (and (cdr (assoc :noweb params))
                              (string= "yes" (cdr (assoc :noweb params))))
                         (org-babel-expand-noweb-references info)
		       (nth 1 info))))
         (session (cdr (assoc :session params)))
	 (dir (cdr (assoc :dir params)))
	 (default-directory
	   (or (and dir (file-name-as-directory dir)) default-directory))
	 (cmd (intern (concat "org-babel-load-session:" lang))))
    (unless (fboundp cmd)
      (error "No org-babel-load-session function for %s!" lang))
    (pop-to-buffer (funcall cmd session body params))
    (end-of-line 1)))

;;;###autoload
(defun org-babel-initiate-session (&optional arg info)
  "Initiate session for current code block.
If called with a prefix argument then resolve any variable
references in the header arguments and assign these variables in
the session. Copy the body of the code block to the kill ring."
  (interactive "P")
  (let* ((info (or info (org-babel-get-src-block-info (not arg))))
         (lang (nth 0 info))
         (body (nth 1 info))
         (params (nth 2 info))
         (session (cdr (assoc :session params)))
	 (dir (cdr (assoc :dir params)))
	 (default-directory
	   (or (and dir (file-name-as-directory dir)) default-directory))
	 (init-cmd (intern (format "org-babel-%s-initiate-session" lang)))
	 (prep-cmd (intern (concat "org-babel-prep-session:" lang))))
    (if (and (stringp session) (string= session "none"))
	(error "This block is not using a session!"))
    (unless (fboundp init-cmd)
      (error "No org-babel-initiate-session function for %s!" lang))
    (with-temp-buffer (insert (org-babel-trim body))
                      (copy-region-as-kill (point-min) (point-max)))
    (when arg
      (unless (fboundp prep-cmd)
	(error "No org-babel-prep-session function for %s!" lang))
      (funcall prep-cmd session params))
    (funcall init-cmd session params)))

;;;###autoload
(defun org-babel-switch-to-session (&optional arg info)
  "Switch to the session of the current code block.
Uses `org-babel-initiate-session' to start the session. If called
with a prefix argument then this is passed on to
`org-babel-initiate-session'."
  (interactive "P")
  (pop-to-buffer (org-babel-initiate-session arg info))
  (end-of-line 1))

(defalias 'org-babel-pop-to-session 'org-babel-switch-to-session)

;;;###autoload
(defun org-babel-switch-to-session-with-code (&optional arg info)
  "Switch to code buffer and display session."
  (interactive "P")
  (flet ((swap-windows
	  ()
	  (let ((other-window-buffer (window-buffer (next-window))))
	    (set-window-buffer (next-window) (current-buffer))
	    (set-window-buffer (selected-window) other-window-buffer))
	  (other-window 1)))
    (let ((info (org-babel-get-src-block-info))
	  (org-src-window-setup 'reorganize-frame))
      (save-excursion
	(org-babel-switch-to-session arg info))
      (org-edit-src-code))
    (swap-windows)))

(defmacro org-babel-do-in-edit-buffer (&rest body)
  "Evaluate BODY in edit buffer if there is a code block at point.
Return t if a code block was found at point, nil otherwise."
  `(let ((org-src-window-setup 'switch-invisibly))
     (when (and (org-babel-where-is-src-block-head)
		(org-edit-src-code nil nil nil))
       (unwind-protect (progn ,@body)
	 (if (org-bound-and-true-p org-edit-src-from-org-mode)
	     (org-edit-src-exit)))
       t)))
(def-edebug-spec org-babel-do-in-edit-buffer (body))

(defun org-babel-do-key-sequence-in-edit-buffer (key)
  "Read key sequence and execute the command in edit buffer.
Enter a key sequence to be executed in the language major-mode
edit buffer. For example, TAB will alter the contents of the
Org-mode code block according to the effect of TAB in the
language major-mode buffer. For languages that support
interactive sessions, this can be used to send code from the Org
buffer to the session for evaluation using the native major-mode
evaluation mechanisms."
  (interactive "kEnter key-sequence to execute in edit buffer: ")
  (org-babel-do-in-edit-buffer
   (call-interactively
    (key-binding (or key (read-key-sequence nil))))))

(defvar org-bracket-link-regexp)
;;;###autoload
(defun org-babel-open-src-block-result (&optional re-run)
  "If `point' is on a src block then open the results of the
source code block, otherwise return nil.  With optional prefix
argument RE-RUN the source-code block is evaluated even if
results already exist."
  (interactive "P")
  (let ((info (org-babel-get-src-block-info)))
    (when info
      (save-excursion
	;; go to the results, if there aren't any then run the block
	(goto-char (or (and (not re-run) (org-babel-where-is-src-block-result))
		       (progn (org-babel-execute-src-block)
			      (org-babel-where-is-src-block-result))))
	(end-of-line 1)
	(while (looking-at "[\n\r\t\f ]") (forward-char 1))
	;; open the results
	(if (looking-at org-bracket-link-regexp)
	    ;; file results
	    (org-open-at-point)
	  (let ((r (org-babel-format-result
		    (org-babel-read-result) (cdr (assoc :sep (nth 2 info))))))
	    (pop-to-buffer (get-buffer-create "*Org-Babel Results*"))
	    (delete-region (point-min) (point-max))
	    (insert r)))
	t))))

;;;###autoload
(defmacro org-babel-map-src-blocks (file &rest body)
  "Evaluate BODY forms on each source-block in FILE.
If FILE is nil evaluate BODY forms on source blocks in current
buffer.  During evaluation of BODY the following local variables
are set relative to the currently matched code block.

full-block ------- string holding the entirety of the code block
beg-block -------- point at the beginning of the code block
end-block -------- point at the end of the matched code block
lang ------------- string holding the language of the code block
beg-lang --------- point at the beginning of the lang
end-lang --------- point at the end of the lang
switches --------- string holding the switches
beg-switches ----- point at the beginning of the switches
end-switches ----- point at the end of the switches
header-args ------ string holding the header-args
beg-header-args -- point at the beginning of the header-args
end-header-args -- point at the end of the header-args
body ------------- string holding the body of the code block
beg-body --------- point at the beginning of the body
end-body --------- point at the end of the body"
  (declare (indent 1))
  (let ((tempvar (make-symbol "file")))
    `(let* ((,tempvar ,file)
	    (visited-p (or (null ,tempvar)
			   (get-file-buffer (expand-file-name ,tempvar))))
	    (point (point)) to-be-removed)
       (save-window-excursion
	 (when ,tempvar (find-file ,tempvar))
	 (setq to-be-removed (current-buffer))
	 (goto-char (point-min))
	 (while (re-search-forward org-babel-src-block-regexp nil t)
	   (goto-char (match-beginning 0))
	   (let ((full-block (match-string 0))
		 (beg-block (match-beginning 0))
		 (end-block (match-end 0))
		 (lang (match-string 2))
		 (beg-lang (match-beginning 2))
		 (end-lang (match-end 2))
		 (switches (match-string 3))
		 (beg-switches (match-beginning 3))
		 (end-switches (match-end 3))
		 (header-args (match-string 4))
		 (beg-header-args (match-beginning 4))
		 (end-header-args (match-end 4))
		 (body (match-string 5))
		 (beg-body (match-beginning 5))
		 (end-body (match-end 5)))
	     ,@body
	     (goto-char end-block))))
       (unless visited-p (kill-buffer to-be-removed))
       (goto-char point))))
(def-edebug-spec org-babel-map-src-blocks (form body))

;;;###autoload
(defmacro org-babel-map-inline-src-blocks (file &rest body)
  "Evaluate BODY forms on each inline source-block in FILE.
If FILE is nil evaluate BODY forms on source blocks in current
buffer."
  (declare (indent 1))
  (let ((tempvar (make-symbol "file")))
    `(let* ((,tempvar ,file)
	    (visited-p (or (null ,tempvar)
			   (get-file-buffer (expand-file-name ,tempvar))))
	    (point (point)) to-be-removed)
       (save-window-excursion
	 (when ,tempvar (find-file ,tempvar))
	 (setq to-be-removed (current-buffer))
	 (goto-char (point-min))
	 (while (re-search-forward org-babel-inline-src-block-regexp nil t)
	   (goto-char (match-beginning 1))
	   (save-match-data ,@body)
	   (goto-char (match-end 0))))
       (unless visited-p (kill-buffer to-be-removed))
       (goto-char point))))
(def-edebug-spec org-babel-map-inline-src-blocks (form body))

(defvar org-babel-lob-one-liner-regexp)
;;;###autoload
(defmacro org-babel-map-call-lines (file &rest body)
  "Evaluate BODY forms on each call line in FILE.
If FILE is nil evaluate BODY forms on source blocks in current
buffer."
  (declare (indent 1))
  (let ((tempvar (make-symbol "file")))
    `(let* ((,tempvar ,file)
	    (visited-p (or (null ,tempvar)
			   (get-file-buffer (expand-file-name ,tempvar))))
	    (point (point)) to-be-removed)
       (save-window-excursion
	 (when ,tempvar (find-file ,tempvar))
	 (setq to-be-removed (current-buffer))
	 (goto-char (point-min))
	 (while (re-search-forward org-babel-lob-one-liner-regexp nil t)
	   (goto-char (match-beginning 1))
	   (save-match-data ,@body)
	   (goto-char (match-end 0))))
       (unless visited-p (kill-buffer to-be-removed))
       (goto-char point))))
(def-edebug-spec org-babel-map-call-lines (form body))

;;;###autoload
(defun org-babel-execute-buffer (&optional arg)
  "Execute source code blocks in a buffer.
Call `org-babel-execute-src-block' on every source block in
the current buffer."
  (interactive "P")
  (org-babel-eval-wipe-error-buffer)
  (org-save-outline-visibility t
    (org-babel-map-src-blocks nil
      (org-babel-execute-src-block arg))
    (org-babel-map-inline-src-blocks nil
      (org-babel-execute-src-block arg))
    (org-babel-map-call-lines nil
      (org-babel-lob-execute-maybe))))

;;;###autoload
(defun org-babel-execute-subtree (&optional arg)
  "Execute source code blocks in a subtree.
Call `org-babel-execute-src-block' on every source block in
the current subtree."
  (interactive "P")
  (save-restriction
    (save-excursion
      (org-narrow-to-subtree)
      (org-babel-execute-buffer arg)
      (widen))))

;;;###autoload
(defun org-babel-sha1-hash (&optional info)
  "Generate an sha1 hash based on the value of info."
  (interactive)
  (let ((print-level nil)
	(info (or info (org-babel-get-src-block-info))))
    (setf (nth 2 info)
	  (sort (copy-sequence (nth 2 info))
		(lambda (a b) (string< (car a) (car b)))))
    (labels ((rm (lst)
		 (dolist (p '("replace" "silent" "append" "prepend"))
		   (setq lst (remove p lst)))
		 lst)
	     (norm (arg)
		   (let ((v (if (and (listp (cdr arg)) (null (cddr arg)))
				(copy-sequence (cdr arg))
			      (cdr arg))))
		     (when (and v (not (and (sequencep v)
					    (not (consp v))
					    (= (length v) 0))))
		       (cond
			((and (listp v) ; lists are sorted
			      (member (car arg) '(:result-params)))
			 (sort (rm v) #'string<))
			((and (stringp v) ; strings are sorted
			      (member (car arg) '(:results :exports)))
			 (mapconcat #'identity (sort (rm (split-string v))
						     #'string<) " "))
			(t v))))))
      ((lambda (hash)
	 (when (org-called-interactively-p 'interactive) (message hash)) hash)
       (let ((it (format "%s-%s"
			 (mapconcat
			  #'identity
			  (delq nil (mapcar (lambda (arg)
					      (let ((normalized (norm arg)))
						(when normalized
						  (format "%S" normalized))))
					    (nth 2 info))) ":")
			 (nth 1 info))))
	 (sha1 it))))))

(defun org-babel-current-result-hash ()
  "Return the in-buffer hash associated with INFO."
  (org-babel-where-is-src-block-result)
  (org-babel-clean-text-properties (match-string 3)))

(defun org-babel-hide-hash ()
  "Hide the hash in the current results line.
Only the initial `org-babel-hash-show' characters of the hash
will remain visible."
  (add-to-invisibility-spec '(org-babel-hide-hash . t))
  (save-excursion
    (when (and (re-search-forward org-babel-result-regexp nil t)
               (match-string 3))
      (let* ((start (match-beginning 3))
             (hide-start (+ org-babel-hash-show start))
             (end (match-end 3))
             (hash (match-string 3))
             ov1 ov2)
        (setq ov1 (make-overlay start hide-start))
        (setq ov2 (make-overlay hide-start end))
        (overlay-put ov2 'invisible 'org-babel-hide-hash)
        (overlay-put ov1 'babel-hash hash)))))

(defun org-babel-hide-all-hashes ()
  "Hide the hash in the current buffer.
Only the initial `org-babel-hash-show' characters of each hash
will remain visible.  This function should be called as part of
the `org-mode-hook'."
  (save-excursion
    (while (re-search-forward org-babel-result-regexp nil t)
      (goto-char (match-beginning 0))
      (org-babel-hide-hash)
      (goto-char (match-end 0)))))
(add-hook 'org-mode-hook 'org-babel-hide-all-hashes)

(defun org-babel-hash-at-point (&optional point)
  "Return the value of the hash at POINT.
The hash is also added as the last element of the kill ring.
This can be called with C-c C-c."
  (interactive)
  (let ((hash (car (delq nil (mapcar
			      (lambda (ol) (overlay-get ol 'babel-hash))
                              (overlays-at (or point (point))))))))
    (when hash (kill-new hash) (message hash))))
(add-hook 'org-ctrl-c-ctrl-c-hook 'org-babel-hash-at-point)

(defvar org-file-properties)
(defun org-babel-params-from-properties (&optional lang)
  "Retrieve parameters specified as properties.
Return an association list of any source block params which
may be specified in the properties of the current outline entry."
  (save-match-data
    (let (val sym)
      (org-babel-parse-multiple-vars
       (delq nil
	     (mapcar
	      (lambda (header-arg)
		(and (setq val (org-entry-get (point) header-arg t))
		     (cons (intern (concat ":" header-arg))
			   (org-babel-read val))))
	      (mapcar
	       'symbol-name
	       (append
		org-babel-header-arg-names
		(progn
		  (setq sym (intern (concat "org-babel-header-arg-names:"
					    lang)))
		  (and (boundp sym) (eval sym)))))))))))

(defvar org-src-preserve-indentation)
(defun org-babel-parse-src-block-match ()
  "Parse the results from a match of the `org-babel-src-block-regexp'."
  (let* ((block-indentation (length (match-string 1)))
	 (lang (org-babel-clean-text-properties (match-string 2)))
         (lang-headers (intern (concat "org-babel-default-header-args:" lang)))
	 (switches (match-string 3))
         (body (org-babel-clean-text-properties
		(let* ((body (match-string 5))
		       (sub-length (- (length body) 1)))
		  (if (and (> sub-length 0)
			   (string= "\n" (substring body sub-length)))
		      (substring body 0 sub-length)
		    (or body "")))))
	 (preserve-indentation (or org-src-preserve-indentation
				   (string-match "-i\\>" switches))))
    (list lang
          ;; get block body less properties, protective commas, and indentation
          (with-temp-buffer
            (save-match-data
              (insert (org-babel-strip-protective-commas body))
	      (unless preserve-indentation (org-do-remove-indentation))
              (buffer-string)))
	  (org-babel-merge-params
	   org-babel-default-header-args
           (org-babel-params-from-properties lang)
	   (if (boundp lang-headers) (eval lang-headers) nil)
	   (org-babel-parse-header-arguments
            (org-babel-clean-text-properties (or (match-string 4) ""))))
	  switches
	  block-indentation)))

(defun org-babel-parse-inline-src-block-match ()
  "Parse the results from a match of the `org-babel-inline-src-block-regexp'."
  (let* ((lang (org-babel-clean-text-properties (match-string 2)))
         (lang-headers (intern (concat "org-babel-default-header-args:" lang))))
    (list lang
          (org-babel-strip-protective-commas
           (org-babel-clean-text-properties (match-string 5)))
          (org-babel-merge-params
           org-babel-default-inline-header-args
           (org-babel-params-from-properties lang)
           (if (boundp lang-headers) (eval lang-headers) nil)
           (org-babel-parse-header-arguments
            (org-babel-clean-text-properties (or (match-string 4) "")))))))

(defun org-babel-balanced-split (string alts)
  "Split STRING on instances of ALTS.
ALTS is a cons of two character options where each option may be
either the numeric code of a single character or a list of
character alternatives.  For example to split on balanced
instances of \"[ \t]:\" set ALTS to '((32 9) . 58)."
  (flet ((matches (ch spec) (or (and (numberp spec) (= spec ch))
				(member ch spec)))
	 (matched (ch last)
		  (if (consp alts)
		      (and (matches ch (cdr alts))
			   (matches last (car alts)))
		    (matches ch alts))))
    (let ((balance 0) (quote nil) (partial nil) (lst nil) (last 0))
      (mapc (lambda (ch)  ; split on [], (), "" balanced instances of [ \t]:
	      (setq balance (+ balance
			       (cond ((or (equal 91 ch) (equal 40 ch)) 1)
				     ((or (equal 93 ch) (equal 41 ch)) -1)
				     (t 0))))
	      (when (and (equal 34 ch) (not (equal 92 last)))
		(setq quote (not quote)))
	      (setq partial (cons ch partial))
	      (when (and (= balance 0) (not quote) (matched ch last))
		(setq lst (cons (apply #'string (nreverse
						 (if (consp alts)
						     (cddr partial)
						   (cdr partial))))
				lst))
		(setq partial nil))
	      (setq last ch))
	    (string-to-list string))
      (nreverse (cons (apply #'string (nreverse partial)) lst)))))

(defun org-babel-join-splits-near-ch (ch list)
  "Join splits where \"=\" is on either end of the split."
  (flet ((last= (str) (= ch (aref str (1- (length str)))))
         (first= (str) (= ch (aref str 0))))
    (reverse
     (org-reduce (lambda (acc el)
               (let ((head (car acc)))
                 (if (and head (or (last= head) (first= el)))
                     (cons (concat head el) (cdr acc))
                   (cons el acc))))
             list :initial-value nil))))

(defun org-babel-parse-header-arguments (arg-string)
  "Parse a string of header arguments returning an alist."
  (when (> (length arg-string) 0)
    (org-babel-parse-multiple-vars
     (delq nil
	   (mapcar
	    (lambda (arg)
	      (if (string-match
		   "\\([^ \f\t\n\r\v]+\\)[ \f\t\n\r\v]+\\([^ \f\t\n\r\v]+.*\\)"
		   arg)
		  (cons (intern (match-string 1 arg))
			(org-babel-read (org-babel-chomp (match-string 2 arg))))
		(cons (intern (org-babel-chomp arg)) nil)))
	    ((lambda (raw)
	       (cons (car raw) (mapcar (lambda (r) (concat ":" r)) (cdr raw))))
	     (org-babel-balanced-split arg-string '((32 9) . 58))))))))

(defun org-babel-parse-multiple-vars (header-arguments)
  "Expand multiple variable assignments behind a single :var keyword.

This allows expression of multiple variables with one :var as
shown below.

#+PROPERTY: var foo=1, bar=2"
  (let (results)
    (mapc (lambda (pair)
	    (if (eq (car pair) :var)
		(mapcar (lambda (v) (push (cons :var (org-babel-trim v)) results))
			(org-babel-join-splits-near-ch
			 61 (org-babel-balanced-split (cdr pair) 32)))
	      (push pair results)))
	  header-arguments)
    (nreverse results)))

(defun org-babel-process-params (params)
  "Expand variables in PARAMS and add summary parameters."
  (let* ((processed-vars (mapcar (lambda (el)
				   (if (consp (cdr el))
				       (cdr el)
				     (org-babel-ref-parse (cdr el))))
				 (org-babel-get-header params :var)))
	 (vars-and-names (if (and (assoc :colname-names params)
				  (assoc :rowname-names params))
			     (list processed-vars)
			   (org-babel-disassemble-tables
			    processed-vars
			    (cdr (assoc :hlines params))
			    (cdr (assoc :colnames params))
			    (cdr (assoc :rownames params)))))
	 (raw-result (or (cdr (assoc :results params)) ""))
	 (result-params (append
			 (split-string (if (stringp raw-result)
					   raw-result
					 (eval raw-result)))
			 (cdr (assoc :result-params params)))))
    (append
     (mapcar (lambda (var) (cons :var var)) (car vars-and-names))
     (list
      (cons :colname-names (or (cdr (assoc :colname-names params))
			       (cadr  vars-and-names)))
      (cons :rowname-names (or (cdr (assoc :rowname-names params))
			       (caddr vars-and-names)))
      (cons :result-params result-params)
      (cons :result-type  (cond ((member "output" result-params) 'output)
				((member "value" result-params) 'value)
				(t 'value))))
     (org-babel-get-header params :var 'other))))

;; row and column names
(defun org-babel-del-hlines (table)
  "Remove all 'hlines from TABLE."
  (remove 'hline table))

(defun org-babel-get-colnames (table)
  "Return the column names of TABLE.
Return a cons cell, the `car' of which contains the TABLE less
colnames, and the `cdr' of which contains a list of the column
names."
  (if (equal 'hline (nth 1 table))
      (cons (cddr table) (car table))
    (cons (cdr table) (car table))))

(defun org-babel-get-rownames (table)
  "Return the row names of TABLE.
Return a cons cell, the `car' of which contains the TABLE less
colnames, and the `cdr' of which contains a list of the column
names.  Note: this function removes any hlines in TABLE."
  (flet ((trans (table) (apply #'mapcar* #'list table)))
    (let* ((width (apply 'max
			 (mapcar (lambda (el) (if (listp el) (length el) 0)) table)))
           (table (trans (mapcar (lambda (row)
                                   (if (not (equal row 'hline))
                                       row
                                     (setq row '())
                                     (dotimes (n width)
				       (setq row (cons 'hline row)))
                                     row))
                                 table))))
      (cons (mapcar (lambda (row) (if (equal (car row) 'hline) 'hline row))
                    (trans (cdr table)))
            (remove 'hline (car table))))))

(defun org-babel-put-colnames (table colnames)
  "Add COLNAMES to TABLE if they exist."
  (if colnames (apply 'list colnames 'hline table) table))

(defun org-babel-put-rownames (table rownames)
  "Add ROWNAMES to TABLE if they exist."
  (if rownames
      (mapcar (lambda (row)
                (if (listp row)
                    (cons (or (pop rownames) "") row)
                  row)) table)
    table))

(defun org-babel-pick-name (names selector)
  "Select one out of an alist of row or column names.
SELECTOR can be either a list of names in which case those names
will be returned directly, or an index into the list NAMES in
which case the indexed names will be return."
  (if (listp selector)
      selector
    (when names
      (if (and selector (symbolp selector) (not (equal t selector)))
	  (cdr (assoc selector names))
	(if (integerp selector)
	    (nth (- selector 1) names)
	  (cdr (car (last names))))))))

(defun org-babel-disassemble-tables (vars hlines colnames rownames)
  "Parse tables for further processing.
Process the variables in VARS according to the HLINES,
ROWNAMES and COLNAMES header arguments.  Return a list consisting
of the vars, cnames and rnames."
  (let (cnames rnames)
    (list
     (mapcar
      (lambda (var)
        (when (listp (cdr var))
          (when (and (not (equal colnames "no"))
                     (or colnames (and (equal (nth 1 (cdr var)) 'hline)
                                       (not (member 'hline (cddr (cdr var)))))))
            (let ((both (org-babel-get-colnames (cdr var))))
              (setq cnames (cons (cons (car var) (cdr both))
                                 cnames))
              (setq var (cons (car var) (car both)))))
          (when (and rownames (not (equal rownames "no")))
            (let ((both (org-babel-get-rownames (cdr var))))
              (setq rnames (cons (cons (car var) (cdr both))
                                 rnames))
              (setq var (cons (car var) (car both)))))
          (when (and hlines (not (equal hlines "yes")))
            (setq var (cons (car var) (org-babel-del-hlines (cdr var))))))
        var)
      vars)
     (reverse cnames) (reverse rnames))))

(defun org-babel-reassemble-table (table colnames rownames)
  "Add column and row names to a table.
Given a TABLE and set of COLNAMES and ROWNAMES add the names
to the table for reinsertion to org-mode."
  (if (listp table)
      ((lambda (table)
         (if (and colnames (listp (car table)) (= (length (car table))
                                                  (length colnames)))
             (org-babel-put-colnames table colnames) table))
       (if (and rownames (= (length table) (length rownames)))
           (org-babel-put-rownames table rownames) table))
    table))

(defun org-babel-where-is-src-block-head ()
  "Find where the current source block begins.
Return the point at the beginning of the current source
block.  Specifically at the beginning of the #+BEGIN_SRC line.
If the point is not on a source block then return nil."
  (let ((initial (point)) top bottom)
    (or
     (save-excursion ;; on a source name line or a #+header line
       (beginning-of-line 1)
       (and (or (looking-at org-babel-src-name-regexp)
		(looking-at org-babel-multi-line-header-regexp))
	    (progn
	      (while (and (forward-line 1)
			  (looking-at org-babel-multi-line-header-regexp)))
	      (looking-at org-babel-src-block-regexp))
            (point)))
     (save-excursion ;; on a #+begin_src line
       (beginning-of-line 1)
       (and (looking-at org-babel-src-block-regexp)
            (point)))
     (save-excursion ;; inside a src block
       (and
        (re-search-backward "^[ \t]*#\\+begin_src" nil t) (setq top (point))
        (re-search-forward "^[ \t]*#\\+end_src" nil t) (setq bottom (point))
        (< top initial) (< initial bottom)
        (progn (goto-char top) (beginning-of-line 1)
	       (looking-at org-babel-src-block-regexp))
        (point))))))

;;;###autoload
(defun org-babel-goto-src-block-head ()
  "Go to the beginning of the current code block."
  (interactive)
  ((lambda (head)
     (if head (goto-char head) (error "not currently in a code block")))
   (org-babel-where-is-src-block-head)))

;;;###autoload
(defun org-babel-goto-named-src-block (name)
  "Go to a named source-code block."
  (interactive
   (let ((completion-ignore-case t))
     (list (org-icompleting-read "source-block name: "
				 (org-babel-src-block-names) nil t))))
  (let ((point (org-babel-find-named-block name)))
    (if point
        ;; taken from `org-open-at-point'
        (progn (goto-char point) (org-show-context))
      (message "source-code block '%s' not found in this buffer" name))))

(defun org-babel-find-named-block (name)
  "Find a named source-code block.
Return the location of the source block identified by source
NAME, or nil if no such block exists. Set match data according to
org-babel-named-src-block-regexp."
  (save-excursion
    (let ((case-fold-search t)
	  (regexp (org-babel-named-src-block-regexp-for-name name)) msg)
      (goto-char (point-min))
      (when (or (re-search-forward regexp nil t)
		(re-search-backward regexp nil t))
        (match-beginning 0)))))

(defun org-babel-src-block-names (&optional file)
  "Returns the names of source blocks in FILE or the current buffer."
  (save-excursion
    (when file (find-file file)) (goto-char (point-min))
    (let (names)
      (while (re-search-forward org-babel-src-name-w-name-regexp nil t)
	(setq names (cons (match-string 3) names)))
      names)))

;;;###autoload
(defun org-babel-goto-named-result (name)
  "Go to a named result."
  (interactive
   (let ((completion-ignore-case t))
     (list (org-icompleting-read "source-block name: "
				 (org-babel-result-names) nil t))))
  (let ((point (org-babel-find-named-result name)))
    (if point
        ;; taken from `org-open-at-point'
        (progn (goto-char point) (org-show-context))
      (message "result '%s' not found in this buffer" name))))

(defun org-babel-find-named-result (name &optional point)
  "Find a named result.
Return the location of the result named NAME in the current
buffer or nil if no such result exists."
  (save-excursion
    (goto-char (or point (point-min)))
    (catch 'is-a-code-block
      (when (re-search-forward
	     (concat org-babel-result-regexp
		     "[ \t]" (regexp-quote name) "[ \t\n\f\v\r]") nil t)
	(when (and (string= "name" (downcase (match-string 1)))
		   (or (looking-at org-babel-src-block-regexp)
		       (looking-at org-babel-multi-line-header-regexp)))
	  (throw 'is-a-code-block (org-babel-find-named-result name (point))))
	(beginning-of-line 0) (point)))))

(defun org-babel-result-names (&optional file)
  "Returns the names of results in FILE or the current buffer."
  (save-excursion
    (when file (find-file file)) (goto-char (point-min))
    (let (names)
      (while (re-search-forward org-babel-result-w-name-regexp nil t)
	(setq names (cons (match-string 4) names)))
      names)))

;;;###autoload
(defun org-babel-next-src-block (&optional arg)
  "Jump to the next source block.
With optional prefix argument ARG, jump forward ARG many source blocks."
  (interactive "P")
  (when (looking-at org-babel-src-block-regexp) (forward-char 1))
  (condition-case nil
      (re-search-forward org-babel-src-block-regexp nil nil (or arg 1))
    (error (error "No further code blocks")))
  (goto-char (match-beginning 0)) (org-show-context))

;;;###autoload
(defun org-babel-previous-src-block (&optional arg)
  "Jump to the previous source block.
With optional prefix argument ARG, jump backward ARG many source blocks."
  (interactive "P")
  (condition-case nil
      (re-search-backward org-babel-src-block-regexp nil nil (or arg 1))
    (error (error "No previous code blocks")))
  (goto-char (match-beginning 0)) (org-show-context))

(defvar org-babel-load-languages)

;;;###autoload
(defun org-babel-mark-block ()
  "Mark current src block"
  (interactive)
  ((lambda (head)
     (when head
       (save-excursion
	 (goto-char head)
	 (looking-at org-babel-src-block-regexp))
       (push-mark (match-end 5) nil t)
       (goto-char (match-beginning 5))))
   (org-babel-where-is-src-block-head)))

(defun org-babel-demarcate-block (&optional arg)
  "Wrap or split the code in the region or on the point.
When called from inside of a code block the current block is
split.  When called from outside of a code block a new code block
is created.  In both cases if the region is demarcated and if the
region is not active then the point is demarcated."
  (interactive "P")
  (let ((info (org-babel-get-src-block-info 'light))
	(headers (progn (org-babel-where-is-src-block-head)
			(match-string 4)))
	(stars (concat (make-string (or (org-current-level) 1) ?*) " ")))
    (if info
        (mapc
         (lambda (place)
           (save-excursion
             (goto-char place)
             (let ((lang (nth 0 info))
                   (indent (make-string (nth 5 info) ? )))
	       (when (string-match "^[[:space:]]*$"
				   (buffer-substring (point-at-bol)
						     (point-at-eol)))
		 (delete-region (point-at-bol) (point-at-eol)))
               (insert (concat
			(if (looking-at "^") "" "\n")
			indent "#+end_src\n"
			(if arg stars indent) "\n"
			indent "#+begin_src " lang
			(if (> (length headers) 1)
			    (concat " " headers) headers)
			(if (looking-at "[\n\r]")
			    ""
			  (concat "\n" (make-string (current-column) ? )))))))
	   (move-end-of-line 2))
         (sort (if (region-active-p) (list (mark) (point)) (list (point))) #'>))
      (let ((start (point))
	    (lang (org-icompleting-read "Lang: "
					(mapcar (lambda (el) (symbol-name (car el)))
						org-babel-load-languages)))
	    (body (delete-and-extract-region
		   (if (region-active-p) (mark) (point)) (point))))
	(insert (concat (if (looking-at "^") "" "\n")
			(if arg (concat stars "\n") "")
			"#+begin_src " lang "\n"
			body
			(if (or (= (length body) 0)
				(string-match "[\r\n]$" body)) "" "\n")
			"#+end_src\n"))
	(goto-char start) (move-end-of-line 1)))))

(defvar org-babel-lob-one-liner-regexp)
(defun org-babel-where-is-src-block-result (&optional insert info hash indent)
  "Find where the current source block results begin.
Return the point at the beginning of the result of the current
source block.  Specifically at the beginning of the results line.
If no result exists for this block then create a results line
following the source block."
  (save-excursion
    (let* ((on-lob-line (save-excursion
			  (beginning-of-line 1)
			  (looking-at org-babel-lob-one-liner-regexp)))
	   (inlinep (when (org-babel-get-inline-src-block-matches)
			(match-end 0)))
	   (name (if on-lob-line
		     (nth 0 (org-babel-lob-get-info))
		   (nth 4 (or info (org-babel-get-src-block-info 'light)))))
	   (head (unless on-lob-line (org-babel-where-is-src-block-head)))
	   found beg end)
      (when head (goto-char head))
      (setq
       found ;; was there a result (before we potentially insert one)
       (or
	inlinep
	(and
	 ;; named results:
	 ;; - return t if it is found, else return nil
	 ;; - if it does not need to be rebuilt, then don't set end
	 ;; - if it does need to be rebuilt then do set end
	 name (setq beg (org-babel-find-named-result name))
	 (prog1 beg
	   (when (and hash (not (string= hash (match-string 3))))
	     (goto-char beg) (setq end beg) ;; beginning of result
	     (forward-line 1)
	     (delete-region end (org-babel-result-end)) nil)))
	(and
	 ;; unnamed results:
	 ;; - return t if it is found, else return nil
	 ;; - if it is found, and the hash doesn't match, delete and set end
	 (or on-lob-line (re-search-forward "^[ \t]*#\\+end_src" nil t))
	 (progn (end-of-line 1)
		(if (eobp) (insert "\n") (forward-char 1))
		(setq end (point))
		(or (and (not name)
			 (progn ;; unnamed results line already exists
			   (re-search-forward "[^ \f\t\n\r\v]" nil t)
			   (beginning-of-line 1)
			   (looking-at
			    (concat org-babel-result-regexp "\n")))
			 (prog1 (point)
			   ;; must remove and rebuild if hash!=old-hash
			   (if (and hash (not (string= hash (match-string 3))))
			       (prog1 nil
				 (forward-line 1)
				 (delete-region
				  end (org-babel-result-end)))
			     (setq end nil)))))))))
      (if (and insert end)
	  (progn
	    (goto-char end)
	    (unless beg
	      (if (looking-at "[\n\r]") (forward-char 1) (insert "\n")))
	    (insert (concat
		     (if indent
			 (mapconcat
			  (lambda (el) " ")
			  (org-number-sequence 1 indent) "")
		       "")
		     "#+results"
		     (when hash (concat "["hash"]"))
		     ":"
		     (when name (concat " " name)) "\n"))
	    (unless beg (insert "\n") (backward-char))
	    (beginning-of-line 0)
	    (if hash (org-babel-hide-hash))
	    (point))
	found))))

(defvar org-block-regexp)
(defun org-babel-read-result ()
  "Read the result at `point' into emacs-lisp."
  (let ((case-fold-search t) result-string)
    (cond
     ((org-at-table-p) (org-babel-read-table))
     ((org-at-item-p) (org-babel-read-list))
     ((looking-at org-bracket-link-regexp) (org-babel-read-link))
     ((looking-at org-block-regexp) (org-babel-trim (match-string 4)))
     ((looking-at "^[ \t]*: ")
      (setq result-string
	    (org-babel-trim
	     (mapconcat (lambda (line)
                          (if (and (> (length line) 1)
                                   (string-match "^[ \t]*: \\(.+\\)" line))
                              (match-string 1 line)
                            line))
			(split-string
			 (buffer-substring
                          (point) (org-babel-result-end)) "[\r\n]+")
			"\n")))
      (or (org-babel-number-p result-string) result-string))
     ((looking-at org-babel-result-regexp)
      (save-excursion (forward-line 1) (org-babel-read-result))))))

(defun org-babel-read-table ()
  "Read the table at `point' into emacs-lisp."
  (mapcar (lambda (row)
            (if (and (symbolp row) (equal row 'hline)) row
              (mapcar (lambda (el) (org-babel-read el 'inhibit-lisp-eval)) row)))
          (org-table-to-lisp)))

(defun org-babel-read-list ()
  "Read the list at `point' into emacs-lisp."
  (mapcar (lambda (el) (org-babel-read el 'inhibit-lisp-eval))
	  (mapcar #'cadr (cdr (org-list-parse-list)))))

(defvar org-link-types-re)
(defun org-babel-read-link ()
  "Read the link at `point' into emacs-lisp.
If the path of the link is a file path it is expanded using
`expand-file-name'."
  (let* ((case-fold-search t)
         (raw (and (looking-at org-bracket-link-regexp)
                   (org-babel-clean-text-properties (match-string 1))))
         (type (and (string-match org-link-types-re raw)
                    (match-string 1 raw))))
    (cond
     ((not type) (expand-file-name raw))
     ((string= type "file")
      (and (string-match "file\\(.*\\):\\(.+\\)" raw)
           (expand-file-name (match-string 2 raw))))
     (t raw))))

(defun org-babel-format-result (result &optional sep)
  "Format RESULT for writing to file."
  (flet ((echo-res (result)
		   (if (stringp result) result (format "%S" result))))
    (if (listp result)
	;; table result
	(orgtbl-to-generic
	 result
	 (list
	  :sep (or sep "\t")
	  :fmt 'echo-res))
      ;; scalar result
      (echo-res result))))

(defun org-babel-insert-result
  (result &optional result-params info hash indent lang)
  "Insert RESULT into the current buffer.
By default RESULT is inserted after the end of the
current source block.  With optional argument RESULT-PARAMS
controls insertion of results in the org-mode file.
RESULT-PARAMS can take the following values...

replace - (default option) insert results after the source block
          replacing any previously inserted results

silent -- no results are inserted

file ---- the results are interpreted as a file path, and are
          inserted into the buffer using the Org-mode file syntax

list ---- the results are interpreted as an Org-mode list.

raw ----- results are added directly to the Org-mode file.  This
          is a good option if you code block will output org-mode
          formatted text.

wrap ---- results are added directly to the Org-mode file as with
          \"raw\", but are wrapped in a RESULTS drawer, allowing
          them to later be replaced or removed automatically.

org ----- similar in effect to raw, only the results are wrapped
          in an org code block.  Similar to the raw option, on
          export the results will be interpreted as org-formatted
          text, however by wrapping the results in an org code
          block they can be replaced upon re-execution of the
          code block.

html ---- results are added inside of a #+BEGIN_HTML block.  This
          is a good option if you code block will output html
          formatted text.

latex --- results are added inside of a #+BEGIN_LATEX block.
          This is a good option if you code block will output
          latex formatted text.

code ---- the results are extracted in the syntax of the source
          code of the language being evaluated and are added
          inside of a #+BEGIN_SRC block with the source-code
          language set appropriately.  Note this relies on the
          optional LANG argument."
  (if (stringp result)
      (progn
        (setq result (org-babel-clean-text-properties result))
        (when (member "file" result-params)
          (setq result (org-babel-result-to-file result))))
    (unless (listp result) (setq result (format "%S" result))))
  (if (and result-params (member "silent" result-params))
      (progn
	(message (replace-regexp-in-string "%" "%%" (format "%S" result)))
	result)
    (save-excursion
      (let* ((inlinep
	      (save-excursion
		(when (or (org-babel-get-inline-src-block-matches)
			  (org-babel-get-lob-one-liner-matches))
		  (goto-char (match-end 0))
		  (insert (if (listp result) "\n" " "))
		  (point))))
	     (existing-result (unless inlinep
				(org-babel-where-is-src-block-result
				 t info hash indent)))
	     (results-switches
	      (cdr (assoc :results_switches (nth 2 info))))
	     beg end)
	(when (and (stringp result)  ; ensure results end in a newline
		   (not inlinep)
		   (> (length result) 0)
		   (not (or (string-equal (substring result -1) "\n")
			    (string-equal (substring result -1) "\r"))))
	  (setq result (concat result "\n")))
	(if (not existing-result)
	    (setq beg (or inlinep (point)))
	  (goto-char existing-result)
	  (save-excursion
	    (re-search-forward "#" nil t)
	    (setq indent (- (current-column) 1)))
	  (forward-line 1)
	  (setq beg (point))
	  (cond
	   ((member "replace" result-params)
	    (delete-region (point) (org-babel-result-end)))
	   ((member "append" result-params)
	    (goto-char (org-babel-result-end)) (setq beg (point-marker)))
	   ((member "prepend" result-params)))) ; already there
	(setq results-switches
	      (if results-switches (concat " " results-switches) ""))
	(flet ((wrap (start finish)
		     (goto-char beg) (insert (concat start "\n"))
		     (goto-char end) (insert (concat finish "\n"))
		     (setq end (point-marker)))
	       (proper-list-p (it) (and (listp it) (null (cdr (last it))))))
	  ;; insert results based on type
	  (cond
	   ;; do nothing for an empty result
	   ((null result))
	   ;; insert a list if preferred
	   ((member "list" result-params)
	    (insert
	     (org-babel-trim
	      (org-list-to-generic
	       (cons 'unordered
		     (mapcar
		      (lambda (el) (list nil (if (stringp el) el (format "%S" el))))
		      (if (listp result) result (list result))))
	       '(:splicep nil :istart "- " :iend "\n")))
	     "\n"))
	   ;; assume the result is a table if it's not a string
	   ((proper-list-p result)
	    (goto-char beg)
	    (insert (concat (orgtbl-to-orgtbl
			     (if (or (eq 'hline (car result))
				     (and (listp (car result))
					  (listp (cdr (car result)))))
				 result (list result))
			     '(:fmt (lambda (cell) (format "%s" cell)))) "\n"))
	    (goto-char beg) (when (org-at-table-p) (org-table-align)))
	   ((and (listp result) (not (proper-list-p result)))
	    (insert (format "%s\n" result)))
	   ((member "file" result-params)
	    (when inlinep (goto-char inlinep))
	    (insert result))
	   (t (goto-char beg) (insert result)))
	  (when (proper-list-p result) (goto-char (org-table-end)))
	  (setq end (point-marker))
	  ;; possibly wrap result
	  (cond
	   ((member "html" result-params)
	    (wrap "#+BEGIN_HTML" "#+END_HTML"))
	   ((member "latex" result-params)
	    (wrap "#+BEGIN_LaTeX" "#+END_LaTeX"))
	   ((member "code" result-params)
	    (wrap (format "#+BEGIN_SRC %s%s" (or lang "none") results-switches)
		  "#+END_SRC"))
	   ((member "org" result-params)
	    (wrap "#+BEGIN_ORG" "#+END_ORG"))
	   ((member "raw" result-params)
	    (goto-char beg) (if (org-at-table-p) (org-cycle)))
	   ((member "wrap" result-params)
	    (wrap ":RESULTS:" ":END:"))
	   ((and (not (proper-list-p result))
		 (not (member "file" result-params)))
	    (org-babel-examplize-region beg end results-switches)
	    (setq end (point)))))
	;; possibly indent the results to match the #+results line
	(when (and (not inlinep) (numberp indent) indent (> indent 0)
		   ;; in this case `table-align' does the work for us
		   (not (and (listp result)
			     (member "append" result-params))))
	  (indent-rigidly beg end indent))))
    (if (null result)
	(if (member "value" result-params)
	    (message "Code block returned no value.")
	  (message "Code block produced no output."))
      (message "Code block evaluation complete."))))

(defun org-babel-remove-result (&optional info)
  "Remove the result of the current source block."
  (interactive)
  (let ((location (org-babel-where-is-src-block-result nil info)) start)
    (when location
      (setq start (- location 1))
      (save-excursion
        (goto-char location) (forward-line 1)
        (delete-region start (org-babel-result-end))))))

(defun org-babel-result-end ()
  "Return the point at the end of the current set of results"
  (save-excursion
    (cond
     ((org-at-table-p) (progn (goto-char (org-table-end)) (point)))
     ((org-at-item-p) (let* ((struct (org-list-struct))
			     (prvs (org-list-prevs-alist struct)))
			(org-list-get-list-end (point-at-bol) struct prvs)))
     ((looking-at "^\\([ \t]*\\):RESULTS:")
      (re-search-forward (concat "^" (match-string 1) ":END:")))
     (t
      (let ((case-fold-search t)
	    (blocks-re (regexp-opt
			(list "latex" "html" "example" "src" "result" "org"))))
	(if (looking-at (concat "[ \t]*#\\+begin_" blocks-re))
	    (progn (re-search-forward (concat "[ \t]*#\\+end_" blocks-re) nil t)
		   (forward-char 1))
	  (while (looking-at "[ \t]*\\(: \\|\\[\\[\\)")
	    (forward-line 1))))
      (point)))))

(defun org-babel-result-to-file (result)
  "Convert RESULT into an `org-mode' link.
If the `default-directory' is different from the containing
file's directory then expand relative links."
  (flet ((cond-exp (file)
	  (if (and default-directory
		   buffer-file-name
		   (not (string= (expand-file-name default-directory)
				 (expand-file-name
				  (file-name-directory buffer-file-name)))))
	      (expand-file-name file default-directory)
	    file)))
    (if (stringp result)
	(format "[[file:%s]]" (cond-exp result))
      (when (and (listp result) (= 2 (length result))
		 (stringp (car result)) (stringp (cadr result)))
	(format "[[file:%s][%s]]" (car result) (cadr result))))))

(defun org-babel-examplize-region (beg end &optional results-switches)
  "Comment out region using the inline '==' or ': ' org example quote."
  (interactive "*r")
  (flet ((chars-between (b e) (string-match "[\\S]" (buffer-substring b e))))
    (if (or (chars-between (save-excursion (goto-char beg) (point-at-bol)) beg)
	    (chars-between end (save-excursion (goto-char end) (point-at-eol))))
	(save-excursion
	  (goto-char beg)
	  (insert (format "=%s=" (prog1 (buffer-substring beg end)
				   (delete-region beg end)))))
      (let ((size (count-lines beg end)))
	(save-excursion
	  (cond ((= size 0))	      ; do nothing for an empty result
		((< size org-babel-min-lines-for-block-output)
		 (goto-char beg)
		 (dotimes (n size)
		   (beginning-of-line 1) (insert ": ") (forward-line 1)))
		(t
		 (goto-char beg)
		 (insert (if results-switches
			     (format "#+begin_example%s\n" results-switches)
			   "#+begin_example\n"))
		 (if (markerp end) (goto-char end) (forward-char (- end beg)))
		 (insert "#+end_example\n"))))))))

(defun org-babel-update-block-body (new-body)
  "Update the body of the current code block to NEW-BODY."
  (if (not (org-babel-where-is-src-block-head))
      (error "not in source block")
    (save-match-data
      (replace-match (concat (org-babel-trim new-body) "\n") nil t nil 5))
    (indent-rigidly (match-beginning 5) (match-end 5) 2)))

(defun org-babel-merge-params (&rest plists)
  "Combine all parameter association lists in PLISTS.
Later elements of PLISTS override the values of previous elements.
This takes into account some special considerations for certain
parameters when merging lists."
  (let ((results-exclusive-groups
	 (mapcar (lambda (group) (mapcar #'symbol-name group))
		 (cdr (assoc 'results org-babel-common-header-args-w-values))))
	(exports-exclusive-groups
	 (mapcar (lambda (group) (mapcar #'symbol-name group))
		 (cdr (assoc 'exports org-babel-common-header-args-w-values))))
	(variable-index 0)
	params results exports tangle noweb cache vars shebang comments padline)
    (flet ((e-merge (exclusive-groups &rest result-params)
             ;; maintain exclusivity of mutually exclusive parameters
             (let (output)
               (mapc (lambda (new-params)
                       (mapc (lambda (new-param)
                               (mapc (lambda (exclusive-group)
                                       (when (member new-param exclusive-group)
                                         (mapcar (lambda (excluded-param)
                                                   (setq output
                                                         (delete
                                                          excluded-param
                                                          output)))
                                                 exclusive-group)))
                                     exclusive-groups)
                               (setq output (org-uniquify
                                             (cons new-param output))))
                             new-params))
                     result-params)
               output)))
      (mapc
       (lambda (plist)
	 (mapc
	  (lambda (pair)
	    (case (car pair)
	      (:var
	       (let ((name (if (listp (cdr pair))
			       (cadr pair)
			     (and (string-match "^\\([^= \f\t\n\r\v]+\\)[ \t]*="
						(cdr pair))
				  (intern (match-string 1 (cdr pair)))))))
		 (if name
		     (setq vars
			   (append
			    (if (member name (mapcar #'car vars))
				(delq nil
				      (mapcar
				       (lambda (p)
					 (unless (equal (car p) name) p))
				       vars))
			      vars)
			    (list (cons name pair))))
		   ;; if no name is given and we already have named variables
		   ;; then assign to named variables in order
		   (if (and vars (nth variable-index vars))
		       (prog1 (setf (cddr (nth variable-index vars))
				    (concat (symbol-name
					     (car (nth variable-index vars)))
					    "=" (cdr pair)))
			 (incf variable-index))
		     (error "variable \"%s\" must be assigned a default value"
			    (cdr pair))))))
	      (:results
	       (setq results (e-merge results-exclusive-groups
				      results
				      (split-string
				       (let ((r (cdr pair)))
					 (if (stringp r) r (eval r)))))))
	      (:file
	       (when (cdr pair)
		 (setq results (e-merge results-exclusive-groups
					results '("file")))
		 (unless (or (member "both" exports)
			     (member "none" exports)
			     (member "code" exports))
		   (setq exports (e-merge exports-exclusive-groups
					  exports '("results"))))
		 (setq params (cons pair (assq-delete-all (car pair) params)))))
	      (:exports
	       (setq exports (e-merge exports-exclusive-groups
				      exports (split-string (cdr pair)))))
	      (:tangle ;; take the latest -- always overwrite
	       (setq tangle (or (list (cdr pair)) tangle)))
	      (:noweb
	       (setq noweb (e-merge '(("yes" "no" "tangle")) noweb
				    (split-string (or (cdr pair) "")))))
	      (:cache
	       (setq cache (e-merge '(("yes" "no")) cache
				    (split-string (or (cdr pair) "")))))
	      (:padline
	       (setq padline (e-merge '(("yes" "no")) padline
				      (split-string (or (cdr pair) "")))))
	      (:shebang ;; take the latest -- always overwrite
	       (setq shebang (or (list (cdr pair)) shebang)))
	      (:comments
	       (setq comments (e-merge '(("yes" "no")) comments
				       (split-string (or (cdr pair) "")))))
	      (t ;; replace: this covers e.g. :session
	       (setq params (cons pair (assq-delete-all (car pair) params))))))
	  plist))
       plists))
    (setq vars (reverse vars))
    (while vars (setq params (cons (cons :var (cddr (pop vars))) params)))
    (mapc
     (lambda (hd)
       (let ((key (intern (concat ":" (symbol-name hd))))
	     (val (eval hd)))
	 (setf params (cons (cons key (mapconcat 'identity val " ")) params))))
     '(results exports tangle noweb padline cache shebang comments))
    params))

(defvar *org-babel-use-quick-and-dirty-noweb-expansion* nil
  "Set to true to use regular expressions to expand noweb references.
This results in much faster noweb reference expansion but does
not properly allow code blocks to inherit the \":noweb-ref\"
header argument from buffer or subtree wide properties.")

(defun org-babel-expand-noweb-references (&optional info parent-buffer)
  "Expand Noweb references in the body of the current source code block.

For example the following reference would be replaced with the
body of the source-code block named 'example-block'.

<<example-block>>

Note that any text preceding the <<foo>> construct on a line will
be interposed between the lines of the replacement text.  So for
example if <<foo>> is placed behind a comment, then the entire
replacement text will also be commented.

This function must be called from inside of the buffer containing
the source-code block which holds BODY.

In addition the following syntax can be used to insert the
results of evaluating the source-code block named 'example-block'.

<<example-block()>>

Any optional arguments can be passed to example-block by placing
the arguments inside the parenthesis following the convention
defined by `org-babel-lob'.  For example

<<example-block(a=9)>>

would set the value of argument \"a\" equal to \"9\".  Note that
these arguments are not evaluated in the current source-code
block but are passed literally to the \"example-block\"."
  (let* ((parent-buffer (or parent-buffer (current-buffer)))
         (info (or info (org-babel-get-src-block-info)))
         (lang (nth 0 info))
         (body (nth 1 info))
	 (comment (string= "noweb" (cdr (assoc :comments (nth 2 info)))))
         (new-body "") index source-name evaluate prefix blocks-in-buffer)
    (flet ((nb-add (text) (setq new-body (concat new-body text)))
	   (c-wrap (text)
		   (with-temp-buffer
		     (funcall (intern (concat lang "-mode")))
		     (comment-region (point) (progn (insert text) (point)))
		     (org-babel-trim (buffer-string)))))
      (with-temp-buffer
        (insert body) (goto-char (point-min))
        (setq index (point))
        (while (and (re-search-forward "<<\\(.+?\\)>>" nil t))
          (save-match-data (setf source-name (match-string 1)))
          (save-match-data (setq evaluate (string-match "\(.*\)" source-name)))
          (save-match-data
            (setq prefix
                  (buffer-substring (match-beginning 0)
                                    (save-excursion
                                      (beginning-of-line 1) (point)))))
          ;; add interval to new-body (removing noweb reference)
          (goto-char (match-beginning 0))
          (nb-add (buffer-substring index (point)))
          (goto-char (match-end 0))
          (setq index (point))
          (nb-add
	   (with-current-buffer parent-buffer
	     (mapconcat ;; interpose PREFIX between every line
	      #'identity
	      (split-string
	       (if evaluate
		   (let ((raw (org-babel-ref-resolve source-name)))
		     (if (stringp raw) raw (format "%S" raw)))
		 (or
		  ;; retrieve from the library of babel
		  (nth 2 (assoc (intern source-name)
				org-babel-library-of-babel))
		  ;; return the contents of headlines literally
		  (save-excursion
		    (when (org-babel-ref-goto-headline-id source-name)
		      (org-babel-ref-headline-body)))
		  ;; find the expansion of reference in this buffer
		  (let (expansion)
		    (save-excursion
		      (goto-char (point-min))
<<<<<<< HEAD
		      (org-babel-map-src-blocks nil
			(let ((i (org-babel-get-src-block-info 'light)))
			  (when (equal (or (cdr (assoc :noweb-ref (nth 2 i)))
					   (nth 4 i))
				       source-name)
			    (let ((body (org-babel-expand-noweb-references i)))
=======
		      (if *org-babel-use-quick-and-dirty-noweb-expansion*
			  (while (re-search-forward rx nil t)
			    (let* ((i (org-babel-get-src-block-info 'light))
				   (body (org-babel-expand-noweb-references i)))
>>>>>>> 8d7aa7df
			      (if comment
				  ((lambda (cs)
				     (concat (c-wrap (car cs)) "\n"
					     body "\n" (c-wrap (cadr cs))))
				   (org-babel-tangle-comment-links i))
<<<<<<< HEAD
				(setq expansion (concat expansion body))))))))
=======
				(setq expansion (concat expansion body)))))
			(org-babel-map-src-blocks nil
			  (let ((i (org-babel-get-src-block-info 'light)))
			    (when (equal (or (cdr (assoc :noweb-ref (nth 2 i)))
					     (nth 4 i))
					 source-name)
			      (let ((body (org-babel-expand-noweb-references i)))
				(if comment
				    ((lambda (cs)
				       (concat (c-wrap (car cs)) "\n"
					       body "\n" (c-wrap (cadr cs))))
				     (org-babel-tangle-comment-links i))
				  (setq expansion (concat expansion body)))))))))
>>>>>>> 8d7aa7df
		    expansion)
		  ;; possibly raise an error if named block doesn't exist
		  (if (member lang org-babel-noweb-error-langs)
		      (error "%s" (concat
				   "<<" source-name ">> "
				   "could not be resolved (see "
				   "`org-babel-noweb-error-langs')"))
		    "")))
	       "[\n\r]") (concat "\n" prefix)))))
        (nb-add (buffer-substring index (point-max)))))
    new-body))

(defun org-babel-clean-text-properties (text)
  "Strip all properties from text return."
  (when text
    (set-text-properties 0 (length text) nil text) text))

(defun org-babel-strip-protective-commas (body)
  "Strip protective commas from bodies of source blocks."
  (when body
    (replace-regexp-in-string "^,#" "#" body)))

(defun org-babel-script-escape (str &optional force)
  "Safely convert tables into elisp lists."
  (let (in-single in-double out)
    ((lambda (escaped) (condition-case nil (org-babel-read escaped) (error escaped)))
     (if (or force
	     (and (stringp str)
		  (> (length str) 2)
		  (or (and (string-equal "[" (substring str 0 1))
			   (string-equal "]" (substring str -1)))
		      (and (string-equal "{" (substring str 0 1))
			   (string-equal "}" (substring str -1)))
		      (and (string-equal "(" (substring str 0 1))
			   (string-equal ")" (substring str -1))))))
	 (org-babel-read
	  (concat
	   "'"
	   (progn
	     (mapc
	      (lambda (ch)
		(setq
		 out
		 (case ch
		   (91 (if (or in-double in-single) ; [
			   (cons 91 out)
			 (cons 40 out)))
		   (93 (if (or in-double in-single) ; ]
			   (cons 93 out)
			 (cons 41 out)))
		   (123 (if (or in-double in-single) ; {
			    (cons 123 out)
			  (cons 40 out)))
		   (125 (if (or in-double in-single) ; }
			    (cons 125 out)
			  (cons 41 out)))
		   (44 (if (or in-double in-single) ; ,
			   (cons 44 out) (cons 32 out)))
		   (39 (if in-double	; '
			   (cons 39 out)
			 (setq in-single (not in-single)) (cons 34 out)))
		   (34 (if in-single	; "
			   (append (list 34 32) out)
			 (setq in-double (not in-double)) (cons 34 out)))
		   (t  (cons ch out)))))
	      (string-to-list str))
	     (apply #'string (reverse out)))))
       str))))

(defun org-babel-read (cell &optional inhibit-lisp-eval)
  "Convert the string value of CELL to a number if appropriate.
Otherwise if cell looks like lisp (meaning it starts with a
\"(\", \"'\", \"`\" or a \"[\") then read it as lisp, otherwise
return it unmodified as a string.  Optional argument NO-LISP-EVAL
inhibits lisp evaluation for situations in which is it not
appropriate."
  (if (and (stringp cell) (not (equal cell "")))
      (or (org-babel-number-p cell)
          (if (and (not inhibit-lisp-eval)
		   (member (substring cell 0 1) '("(" "'" "`" "[")))
              (eval (read cell))
            (if (string= (substring cell 0 1) "\"")
		(read cell)
	      (progn (set-text-properties 0 (length cell) nil cell) cell))))
    cell))

(defun org-babel-number-p (string)
  "If STRING represents a number return its value."
  (if (and (string-match "^-?[0-9]*\\.?[0-9]*$" string)
           (= (length (substring string (match-beginning 0)
				 (match-end 0)))
	      (length string)))
      (string-to-number string)))

(defun org-babel-import-elisp-from-file (file-name &optional separator)
  "Read the results located at FILE-NAME into an elisp table.
If the table is trivial, then return it as a scalar."
  (let (result)
    (save-window-excursion
      (with-temp-buffer
	(condition-case nil
	    (progn
	      (org-table-import file-name separator)
	      (delete-file file-name)
	      (setq result (mapcar (lambda (row)
				     (mapcar #'org-babel-string-read row))
				   (org-table-to-lisp))))
	  (error nil)))
      (if (null (cdr result)) ;; if result is trivial vector, then scalarize it
	  (if (consp (car result))
	      (if (null (cdr (car result)))
		  (caar result)
		result)
	    (car result))
	result))))

(defun org-babel-string-read (cell)
  "Strip nested \"s from around strings."
  (org-babel-read (or (and (stringp cell)
                           (string-match "\\\"\\(.+\\)\\\"" cell)
                           (match-string 1 cell))
                      cell)))

(defun org-babel-reverse-string (string)
  "Return the reverse of STRING."
  (apply 'string (reverse (string-to-list string))))

(defun org-babel-chomp (string &optional regexp)
  "Strip trailing spaces and carriage returns from STRING.
Default regexp used is \"[ \f\t\n\r\v]\" but can be
overwritten by specifying a regexp as a second argument."
  (let ((regexp (or regexp "[ \f\t\n\r\v]")))
    (while (and (> (length string) 0)
                (string-match regexp (substring string -1)))
      (setq string (substring string 0 -1)))
    string))

(defun org-babel-trim (string &optional regexp)
  "Strip leading and trailing spaces and carriage returns from STRING.
Like `org-babel-chomp' only it runs on both the front and back
of the string."
  (org-babel-chomp (org-babel-reverse-string
                    (org-babel-chomp (org-babel-reverse-string string) regexp))
                   regexp))

(defvar org-babel-org-babel-call-process-region-original nil)
(defun org-babel-tramp-handle-call-process-region
  (start end program &optional delete buffer display &rest args)
  "Use tramp to handle call-process-region.
Fixes a bug in `tramp-handle-call-process-region'."
  (if (and (featurep 'tramp) (file-remote-p default-directory))
      (let ((tmpfile (tramp-compat-make-temp-file "")))
	(write-region start end tmpfile)
	(when delete (delete-region start end))
	(unwind-protect
	    ;;	(apply 'call-process program tmpfile buffer display args)
            ;; bug in tramp
	    (apply 'process-file program tmpfile buffer display args)
	  (delete-file tmpfile)))
    ;; org-babel-call-process-region-original is the original emacs
    ;; definition. It is in scope from the let binding in
    ;; org-babel-execute-src-block
    (apply org-babel-call-process-region-original
           start end program delete buffer display args)))

(defun org-babel-local-file-name (file)
  "Return the local name component of FILE."
  (if (file-remote-p file)
      (let (localname)
	(with-parsed-tramp-file-name file nil
	  localname))
    file))

(defun org-babel-process-file-name (name &optional no-quote-p)
  "Prepare NAME to be used in an external process.
If NAME specifies a remote location, the remote portion of the
name is removed, since in that case the process will be executing
remotely. The file name is then processed by
`expand-file-name'. Unless second argument NO-QUOTE-P is non-nil,
the file name is additionally processed by
`shell-quote-argument'"
  ((lambda (f) (if no-quote-p f (shell-quote-argument f)))
   (expand-file-name (org-babel-local-file-name name))))

(defvar org-babel-temporary-directory)
(unless (or noninteractive (boundp 'org-babel-temporary-directory))
  (defvar org-babel-temporary-directory
    (or (and (boundp 'org-babel-temporary-directory)
	     (file-exists-p org-babel-temporary-directory)
	     org-babel-temporary-directory)
	(make-temp-file "babel-" t))
    "Directory to hold temporary files created to execute code blocks.
Used by `org-babel-temp-file'.  This directory will be removed on
Emacs shutdown."))

(defun org-babel-temp-file (prefix &optional suffix)
  "Create a temporary file in the `org-babel-temporary-directory'.
Passes PREFIX and SUFFIX directly to `make-temp-file' with the
value of `temporary-file-directory' temporarily set to the value
of `org-babel-temporary-directory'."
  (if (file-remote-p default-directory)
      (make-temp-file
       (concat (file-remote-p default-directory)
	       (expand-file-name
		prefix temporary-file-directory)
	       nil suffix))
    (let ((temporary-file-directory
	   (or (and (boundp 'org-babel-temporary-directory)
		    (file-exists-p org-babel-temporary-directory)
		    org-babel-temporary-directory)
	       temporary-file-directory)))
      (make-temp-file prefix nil suffix))))

(defun org-babel-remove-temporary-directory ()
  "Remove `org-babel-temporary-directory' on Emacs shutdown."
  (when (and (boundp 'org-babel-temporary-directory)
	     (file-exists-p org-babel-temporary-directory))
    ;; taken from `delete-directory' in files.el
    (condition-case nil
	(progn
	  (mapc (lambda (file)
		  ;; This test is equivalent to
		  ;; (and (file-directory-p fn) (not (file-symlink-p fn)))
		  ;; but more efficient
		  (if (eq t (car (file-attributes file)))
		      (delete-directory file)
		    (delete-file file)))
		;; We do not want to delete "." and "..".
		(directory-files org-babel-temporary-directory 'full
				 "^\\([^.]\\|\\.\\([^.]\\|\\..\\)\\).*"))
	  (delete-directory org-babel-temporary-directory))
      (error
       (message "Failed to remove temporary Org-babel directory %s"
		(if (boundp 'org-babel-temporary-directory)
		    org-babel-temporary-directory
		  "[directory not defined]"))))))

(add-hook 'kill-emacs-hook 'org-babel-remove-temporary-directory)

(provide 'ob)



;;; ob.el ends here<|MERGE_RESOLUTION|>--- conflicted
+++ resolved
@@ -2063,27 +2063,15 @@
 		  (let (expansion)
 		    (save-excursion
 		      (goto-char (point-min))
-<<<<<<< HEAD
-		      (org-babel-map-src-blocks nil
-			(let ((i (org-babel-get-src-block-info 'light)))
-			  (when (equal (or (cdr (assoc :noweb-ref (nth 2 i)))
-					   (nth 4 i))
-				       source-name)
-			    (let ((body (org-babel-expand-noweb-references i)))
-=======
 		      (if *org-babel-use-quick-and-dirty-noweb-expansion*
 			  (while (re-search-forward rx nil t)
 			    (let* ((i (org-babel-get-src-block-info 'light))
 				   (body (org-babel-expand-noweb-references i)))
->>>>>>> 8d7aa7df
 			      (if comment
 				  ((lambda (cs)
 				     (concat (c-wrap (car cs)) "\n"
 					     body "\n" (c-wrap (cadr cs))))
 				   (org-babel-tangle-comment-links i))
-<<<<<<< HEAD
-				(setq expansion (concat expansion body))))))))
-=======
 				(setq expansion (concat expansion body)))))
 			(org-babel-map-src-blocks nil
 			  (let ((i (org-babel-get-src-block-info 'light)))
@@ -2097,7 +2085,6 @@
 					       body "\n" (c-wrap (cadr cs))))
 				     (org-babel-tangle-comment-links i))
 				  (setq expansion (concat expansion body)))))))))
->>>>>>> 8d7aa7df
 		    expansion)
 		  ;; possibly raise an error if named block doesn't exist
 		  (if (member lang org-babel-noweb-error-langs)
