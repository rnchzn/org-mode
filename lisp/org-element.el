--- conflicted
+++ resolved
@@ -1883,20 +1883,8 @@
 
 Assume point is at the beginning of the paragraph."
   (save-excursion
-<<<<<<< HEAD
     (let* ((begin (car affiliated))
 	   (contents-begin (point))
-=======
-    (let* ((contents-begin (point))
-	   ;; INNER-PAR-P is non-nil when paragraph is at the
-	   ;; beginning of an item or a footnote reference. In that
-	   ;; case, we mustn't look for affiliated keywords since they
-	   ;; belong to the container.
-	   (inner-par-p (not (bolp)))
-	   (keywords (unless inner-par-p
-		       (org-element--collect-affiliated-keywords)))
-	   (begin (if inner-par-p contents-begin (car keywords)))
->>>>>>> 1ad58a82
 	   (before-blank
 	    (let ((case-fold-search t))
 	      (end-of-line)
@@ -2030,61 +2018,6 @@
    " "))
 
 
-<<<<<<< HEAD
-=======
-;;;; Property Drawer
-
-(defun org-element-property-drawer-parser (limit)
-  "Parse a property drawer.
-
-LIMIT bounds the search.
-
-Return a list whose CAR is `property-drawer' and CDR is a plist
-containing `:begin', `:end', `:hiddenp', `:contents-begin',
-`:contents-end', `:properties' and `:post-blank' keywords.
-
-Assume point is at the beginning of the property drawer."
-  (save-excursion
-    (let ((case-fold-search t)
-	  (begin (point))
-	  (prop-begin (progn (forward-line) (point)))
-	  (hidden (org-invisible-p2))
-	  (properties
-	   (let (val)
-	     (while (not (looking-at "^[ \t]*:END:[ \t]*$"))
-	       (when (looking-at "[ \t]*:\\([A-Za-z][-_A-Za-z0-9]*\\):")
-		 (push (cons (org-match-string-no-properties 1)
-			     (org-trim
-			      (buffer-substring-no-properties
-			       (match-end 0) (point-at-eol))))
-		       val))
-	       (forward-line))
-	     val))
-	  (prop-end (progn (re-search-forward "^[ \t]*:END:" limit t)
-			   (point-at-bol)))
-	  (pos-before-blank (progn (forward-line) (point)))
-	  (end (progn (skip-chars-forward " \r\t\n" limit)
-		      (if (eobp) (point) (point-at-bol)))))
-      (list 'property-drawer
-	    (list :begin begin
-		  :end end
-		  :hiddenp hidden
-		  :properties properties
-		  :post-blank (count-lines pos-before-blank end))))))
-
-(defun org-element-property-drawer-interpreter (property-drawer contents)
-  "Interpret PROPERTY-DRAWER element as Org syntax.
-CONTENTS is nil."
-  (let ((props (org-element-property :properties property-drawer)))
-    (concat
-     ":PROPERTIES:\n"
-     (mapconcat (lambda (p)
-		  (format org-property-format (format ":%s:" (car p)) (cdr p)))
-		(nreverse props) "\n")
-     "\n:END:")))
-
-
->>>>>>> 1ad58a82
 ;;;; Quote Section
 
 (defun org-element-quote-section-parser (limit)
